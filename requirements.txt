# libraries
frozendict==1.2
pytz==2019.3 # this might not be needed?!
numpy==1.19.1
scipy
typing_extensions==3.7.4.1
toolz==0.11.1

PyGeometry-z6>=2.0
zuper-commons-z6>=6.1.5
compmake-z6>=6.0.8,<7
quickapp-z6>=6.0.5,<7
reprep-z6>=6.0.3,<7
networkx>=2.4
zuper-typing-z6>=6.1.0
seaborn
nashpy
duckietown-world-daffy==6.2.7
<<<<<<< HEAD
cairosvg
=======
>>>>>>> 97e8f586

# extra
jupyter

# testing and coverage 
nose==1.3.7
nose2==0.9.2
nose2-html-report==0.6.0
nose-parallel==0.3.1
nose_xunitmp==0.4.1
pipdeptree==0.13.2
pre-commit==2.1.1
rednose==1.3.0
parameterized==0.7.4

codecov==2.1.9
coverage==5.2.1

# docs
sphinx 
sphinx-rtd-theme
sphinx-autodoc-typehints
sphinx-autodoc-annotation<|MERGE_RESOLUTION|>--- conflicted
+++ resolved
@@ -16,10 +16,8 @@
 seaborn
 nashpy
 duckietown-world-daffy==6.2.7
-<<<<<<< HEAD
 cairosvg
-=======
->>>>>>> 97e8f586
+
 
 # extra
 jupyter
