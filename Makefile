--- conflicted
+++ resolved
@@ -52,15 +52,11 @@
 
 build:
 	docker build -t $(tag) .
-<<<<<<< HEAD
-build-no-cache:
-	docker build -t $(tag) --no-cache .
-=======
 
 build-no-cache:
 	docker build --no-cache -t $(tag) .
 
->>>>>>> 9d4198c0
+
 run:
 	mkdir -p out-docker
 	docker run -it -v $(PWD)/out-docker:/out $(tag) \
