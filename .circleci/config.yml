--- conflicted
+++ resolved
@@ -3,10 +3,7 @@
   version: 2
   test:
     jobs:
-<<<<<<< HEAD
-      # - test-3.7 Duckietown World not compatible
-=======
->>>>>>> 4cfaf2a3
+      - test-3.7
       - test-3.8
       - test-3.9
 jobs:
@@ -22,16 +19,6 @@
     working_directory: ~/repo
     steps: &steps
       - checkout
-      - run:
-          name: Pull lfs files
-          command: |
-            curl -s https://packagecloud.io/install/repositories/github/git-lfs/script.deb.sh | bash
-            apt-get install git-lfs
-            git lfs install & git lfs pull
-<<<<<<< HEAD
-
-=======
->>>>>>> 4cfaf2a3
       - run:
           name: Install deps
           command: |
