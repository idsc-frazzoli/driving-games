import itertools
from dataclasses import dataclass
from typing import Callable, Collection, FrozenSet, Mapping, Set, TypeVar

from frozendict import frozendict
from numpy.random.mtrand import RandomState

from zuper_commons.types import ZValueError
from .base import PossibilityMonad, Sampler
from .poss import Poss
from .utils import non_empty_sets

<<<<<<< HEAD
__all__ = ["ProbabilitySet", "PossibilitySet"]
=======
__all__ = ["PossibilitySet"]
>>>>>>> 65fd22fb

A = TypeVar("A")
B = TypeVar("B")
K = TypeVar("K")


@dataclass(unsafe_hash=True)
class SetPoss(Poss[A]):
    _p: FrozenSet[A]

    def __post_init__(self) -> None:
        self._r = None

    def __repr__(self) -> str:
        if self._r is None:
            self._r = f"Set({self._p.__repr__()})"
        return self._r

    def support(self) -> FrozenSet[A]:
        """ Returns the support of the distribution """
        return self._p


# class Cache:
#     cache = {}


def make_setposs(f: FrozenSet[A]) -> SetPoss[A]:
    return SetPoss(f)
    # if f not in Cache.cache:
    #     # logger.info(f=f)
    #     Cache.cache[f] = SetPoss(f)
    # return Cache.cache[f]


class PossibilitySet(PossibilityMonad):
    def unit(self, a: A) -> SetPoss[A]:
        return self.lift_many([a])

    def lift_many(self, a: Collection[A]) -> SetPoss[A]:
        elements = frozenset(a)
        return make_setposs(elements)

    def build(self, a: SetPoss[A], f: Callable[[A], B]) -> SetPoss[B]:
        res = list(f(_) for _ in a.support())
        try:
            res = set(res)
        except TypeError as e:
            msg = "Function gave a result that is not hashable"
            raise ZValueError(msg, f=f, res=res) from e
        return self.lift_many(res)

    def build_multiple(self, a: Mapping[K, SetPoss[A]], f: Callable[[Mapping[K, A]], B]) -> SetPoss[B]:
        sources = list(a)
        supports = [a[_].support() for _ in sources]
        res: Set[B] = set()
        for _ in itertools.product(*tuple(supports)):
            elements = frozendict(zip(sources, _))
            r = f(elements)
            res.add(r)

        return make_setposs(frozenset(res))

    def join(self, a: SetPoss[SetPoss[A]]) -> SetPoss[A]:
        supports = [_.support() for _ in a.support()]
        s = set(itertools.chain.from_iterable(supports))
        return self.lift_many(s)

    def get_sampler(self, seed: int) -> "SetSampler":
        return SetSampler(seed)

    def mix(self, a: Collection[A]) -> FrozenSet[SetPoss[A]]:
        poss = non_empty_sets(frozenset(a))
        return frozenset(map(self.lift_many, poss))


class PossibilitySet(PossibilityMonad):
    def unit(self, a: A) -> SetPoss[A]:
        return self.lift_many([a])

    def lift_many(self, a: Collection[A]) -> SetPoss[A]:
        elements = frozenset(a)
        return make_setposs(elements)

    def build(self, a: SetPoss[A], f: Callable[[A], B]) -> SetPoss[B]:
        res = list(f(_) for _ in a.support())
        try:
            res = set(res)
        except TypeError as e:
            msg = "Function gave a result that is not hashable"
            raise ZValueError(msg, f=f, res=res) from e
        return self.lift_many(res)

    def build_multiple(self, a: Mapping[K, SetPoss[A]], f: Callable[[Mapping[K, A]], B]) -> SetPoss[B]:
        sources = list(a)
        supports = [a[_].support() for _ in sources]
        res: Set[B] = set()
        for _ in itertools.product(*tuple(supports)):
            elements = frozendict(zip(sources, _))
            r = f(elements)
            res.add(r)

        return make_setposs(frozenset(res))

    def join(self, a: SetPoss[SetPoss[A]]) -> SetPoss[A]:
        supports = [_.support() for _ in a.support()]
        s = set(itertools.chain.from_iterable(supports))
        return self.lift_many(s)

    def get_sampler(self, seed: int) -> "SetSampler":
        return SetSampler(seed)

    def mix(self, a: Collection[A]) -> FrozenSet[SetPoss[A]]:
        poss = non_empty_sets(frozenset(a))
        return frozenset(map(self.lift_many, poss))


class SetSampler(Sampler):
    def __init__(self, seed: int):
        self.rs = RandomState(seed)

    def sample(self, options: SetPoss[A]) -> A:
        support = list(options.support())
        indices = list(range(len(support)))
        i = self.rs.choice(indices, 1, replace=False)
        return support[int(i)]<|MERGE_RESOLUTION|>--- conflicted
+++ resolved
@@ -10,11 +10,7 @@
 from .poss import Poss
 from .utils import non_empty_sets
 
-<<<<<<< HEAD
-__all__ = ["ProbabilitySet", "PossibilitySet"]
-=======
 __all__ = ["PossibilitySet"]
->>>>>>> 65fd22fb
 
 A = TypeVar("A")
 B = TypeVar("B")
@@ -91,47 +87,6 @@
         return frozenset(map(self.lift_many, poss))
 
 
-class PossibilitySet(PossibilityMonad):
-    def unit(self, a: A) -> SetPoss[A]:
-        return self.lift_many([a])
-
-    def lift_many(self, a: Collection[A]) -> SetPoss[A]:
-        elements = frozenset(a)
-        return make_setposs(elements)
-
-    def build(self, a: SetPoss[A], f: Callable[[A], B]) -> SetPoss[B]:
-        res = list(f(_) for _ in a.support())
-        try:
-            res = set(res)
-        except TypeError as e:
-            msg = "Function gave a result that is not hashable"
-            raise ZValueError(msg, f=f, res=res) from e
-        return self.lift_many(res)
-
-    def build_multiple(self, a: Mapping[K, SetPoss[A]], f: Callable[[Mapping[K, A]], B]) -> SetPoss[B]:
-        sources = list(a)
-        supports = [a[_].support() for _ in sources]
-        res: Set[B] = set()
-        for _ in itertools.product(*tuple(supports)):
-            elements = frozendict(zip(sources, _))
-            r = f(elements)
-            res.add(r)
-
-        return make_setposs(frozenset(res))
-
-    def join(self, a: SetPoss[SetPoss[A]]) -> SetPoss[A]:
-        supports = [_.support() for _ in a.support()]
-        s = set(itertools.chain.from_iterable(supports))
-        return self.lift_many(s)
-
-    def get_sampler(self, seed: int) -> "SetSampler":
-        return SetSampler(seed)
-
-    def mix(self, a: Collection[A]) -> FrozenSet[SetPoss[A]]:
-        poss = non_empty_sets(frozenset(a))
-        return frozenset(map(self.lift_many, poss))
-
-
 class SetSampler(Sampler):
     def __init__(self, seed: int):
         self.rs = RandomState(seed)
