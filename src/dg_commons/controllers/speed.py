from dataclasses import dataclass
from math import pi
from typing import Optional, Tuple, MutableMapping

import numpy as np
from duckietown_world import relative_pose, SE2Transform

from dg_commons.controllers.pid import PIDParam, PID
from games import PlayerName, X

__all__ = ["SpeedController", "SpeedBehavior"]

from sim.models import extract_pose_from_state, kmh2ms, extract_vel_from_state


@dataclass
class SpeedControllerParam(PIDParam):
    """Default values are tuned roughly for a default car model"""
    kP: float = 4
    kI: float = 0.005
    kD: float = 0.0001
    antiwindup: Tuple[float, float] = (-2, 2)
    setpoint_minmax: Tuple[float, float] = (-kmh2ms(10), kmh2ms(150))
    output_minmax: Tuple[float, float] = (-8, 5)  # acc minmax


class SpeedController(PID):
    """Low-level controller for reference tracking of speed"""

    def __init__(self, params: Optional[PIDParam] = None):
        params = SpeedControllerParam() if params is None else params
        super(SpeedController, self).__init__(params)


@dataclass
class SpeedBehaviorParam:
    nominal_speed: float = kmh2ms(40)
    safety_dist_right: float = 2
    safety_dist_left: float = 2
    safety_dist_front: float = 6
    safety_dist_front_crash: float = 20
    safety_time_front: float = 2
    vx_limits: Tuple[float, float] = (kmh2ms(-10), kmh2ms(130))


class SpeedBehavior:
    """Determines the reference speed"""

    def __init__(self, my_name: Optional[PlayerName] = None):
        self.params: SpeedBehaviorParam = SpeedBehaviorParam()
        self.my_name: PlayerName = my_name
        self.agents: Optional[MutableMapping[PlayerName, X]] = None
        self.speed_ref: float = 0
        """ The speed reference"""

    def update_observations(self, agents: MutableMapping[PlayerName, X]):
        self.agents = agents

    def get_speed_ref(self, at: float) -> float:
        """Check if there is anyone on the right too close, then brake"""

        [yield_to_anyone, ref] = self.is_there_anyone_to_yield_to()
        self.speed_ref = ref
        return self.speed_ref

    def is_there_anyone_to_yield_to(self) -> [bool, int]:
        """
        If someone is approaching from the right or someone is in front of us we yield
        """

        mypose = extract_pose_from_state(self.agents[self.my_name])
        myvel = extract_vel_from_state(self.agents[self.my_name])
        for other_name, _ in self.agents.items():
            if not other_name == self.my_name:
                rel = SE2Transform.from_SE2(relative_pose(
<<<<<<< HEAD
                    mypose, extract_pose_from_state(self.agents[other_name])))

                distance = np.linalg.norm(rel.p)
                coming_from_the_right: bool = pi / 4 <= rel.theta <= pi * 3 / 4
                in_front_of_me: bool = rel.p[0] > 0 and - 1.2 <= rel.p[1] <= 1.2
                if (coming_from_the_right and distance < self.params.safety_dist_right) or (
                        in_front_of_me and distance < self.params.safety_dist_front):
                    return True
        return False
=======
                mypose, extract_pose_from_state(self.agents[other_name])))
                vel = extract_vel_from_state(self.agents[other_name])

                distance = np.linalg.norm(rel.p)
                coming_from_the_right: bool = pi / 4 <= rel.theta <= pi * 3 / 4
                coming_from_the_left: bool = -3 * pi / 4 <= rel.theta <= -pi / 4
                in_front_of_me: bool = rel.p[0] > 0 and - 1.2 <= rel.p[1] <= 1.2
                coming_from_the_front: bool = 3 * pi / 4 <= abs(rel.theta) <= pi * 5 / 4 and in_front_of_me
                if (coming_from_the_right and distance < self.params.safety_dist_right) or (
                        coming_from_the_left and distance < self.params.safety_dist_left) or (
                        coming_from_the_front and distance < self.params.safety_dist_front_crash):
                    return [True, 0]
                elif in_front_of_me and distance < self.params.safety_dist_front + self.params.safety_time_front *\
                        abs(vel-myvel):
                    return [True, np.clip(vel - abs(vel-myvel), self.params.vx_limits[0], self.params.vx_limits[1])]
        return [False, self.params.nominal_speed]
>>>>>>> d8cb4ebe
<|MERGE_RESOLUTION|>--- conflicted
+++ resolved
@@ -73,17 +73,6 @@
         for other_name, _ in self.agents.items():
             if not other_name == self.my_name:
                 rel = SE2Transform.from_SE2(relative_pose(
-<<<<<<< HEAD
-                    mypose, extract_pose_from_state(self.agents[other_name])))
-
-                distance = np.linalg.norm(rel.p)
-                coming_from_the_right: bool = pi / 4 <= rel.theta <= pi * 3 / 4
-                in_front_of_me: bool = rel.p[0] > 0 and - 1.2 <= rel.p[1] <= 1.2
-                if (coming_from_the_right and distance < self.params.safety_dist_right) or (
-                        in_front_of_me and distance < self.params.safety_dist_front):
-                    return True
-        return False
-=======
                 mypose, extract_pose_from_state(self.agents[other_name])))
                 vel = extract_vel_from_state(self.agents[other_name])
 
@@ -99,5 +88,4 @@
                 elif in_front_of_me and distance < self.params.safety_dist_front + self.params.safety_time_front *\
                         abs(vel-myvel):
                     return [True, np.clip(vel - abs(vel-myvel), self.params.vx_limits[0], self.params.vx_limits[1])]
-        return [False, self.params.nominal_speed]
->>>>>>> d8cb4ebe
+        return [False, self.params.nominal_speed]