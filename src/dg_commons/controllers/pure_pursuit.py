from dataclasses import dataclass
from math import sin, atan
from typing import Optional, Tuple
from sim.models.vehicle_structures import VehicleGeometry

import numpy as np
import scipy.optimize
<<<<<<< HEAD
from geometry import SE2value, translation_angle_from_SE2, SE2_from_rotation_translation, SE2_from_translation_angle
from geometry.rotations import SO2_from_angle
=======
from duckietown_world.utils import SE2_apply_R2
from geometry import SE2value, translation_angle_from_SE2, angle_from_SE2
>>>>>>> 910f44ea

from dg_commons.geo import euclidean_between_SE2value
from dg_commons.planning.lanes import DgLanelet
from games import X, U


__all__ = ["PurePursuit", "PurePursuitParam"]


@dataclass
class PurePursuitParam:
    look_ahead_minmax: Tuple[float, float] = (3, 30)
    """min and max lookahead"""
    k_lookahead: float = 1.1
    """Scaling constant for speed dependent params"""
    min_distance: float = 2
    """Min initial progress to look for the next goal point"""
    max_extra_distance: float = 20
    """Max extra distance to look for the closest point on the ref path"""
    length: float = 3.5
    """Length of the vehicle"""


class PurePursuit:
    """
    https://ethz.ch/content/dam/ethz/special-interest/mavt/dynamic-systems-n-control/idsc-dam/Lectures/amod
    /AMOD_2020/20201019-05%20-%20ETHZ%20-%20Control%20in%20Duckietown%20(PID).pdf
    Note there is an error in computation of alpha (order needs to be inverted)
    """

    def __init__(self, params: PurePursuitParam = PurePursuitParam()):
        """
        initialise pure_pursuit control loop
        :param
        """
        self.path: Optional[DgLanelet] = None
        self.pose: Optional[SE2value] = None
        self.rear_pose: Optional[SE2value] = None
        self.along_path: Optional[float] = None
        self.speed: float = 0
        self.params: PurePursuitParam = params
        self.vehicle_geometry: VehicleGeometry = VehicleGeometry.default_car()
        # logger.debug("Pure pursuit params: \n", self.param)

    def update_path(self, path: DgLanelet):
        assert isinstance(path, DgLanelet)
        self.path = path

    def update_state(self, obs: X):
        self.pose = SE2_from_translation_angle([obs.x, obs.y], obs.theta)
        lanepose = self.path.lane_pose_from_SE2_generic(self.pose)
        self.along_path = lanepose.along_lane
        self._update_rear_axle_pose()
        self.speed = obs.vx

    def _update_rear_axle_pose(self):
        tr, ang = translation_angle_from_SE2(self.pose)
        rot = SO2_from_angle(ang)

        delta_tr = np.dot(rot, np.array([-self.vehicle_geometry.lr, 0]).T)
        tr += delta_tr
        self.rear_pose = SE2_from_rotation_translation(rot, tr)

    def find_goal_point(self) -> Tuple[float, SE2value]:
        """
        Find goal point along the path
        :return: along_path, SE2value
        """
        lookahead = self._get_lookahead()

        def goal_point_error(along_path: float) -> float:
            """
            :param along_path:
            :return: Error between desired distance from pose to point along path
            """
            beta = self.path.beta_from_along_lane(along_path)
            cp = self.path.center_point(beta)
            dist = euclidean_between_SE2value(self.rear_pose, cp)
            return np.linalg.norm(dist - lookahead)

        min_along_path = self.along_path + self.params.min_distance - self.vehicle_geometry.lr

<<<<<<< HEAD
        bounds = [min_along_path,
                  min_along_path + lookahead + self.params.max_extra_distance]
=======
        bounds = [min_along_path, min_along_path + lookahead]
>>>>>>> 910f44ea
        res = scipy.optimize.minimize_scalar(fun=goal_point_error, bounds=bounds, method='Bounded')
        goal_point = self.path.center_point(self.path.beta_from_along_lane(res.x))
        return res.x, goal_point

    def get_desired_steering(self) -> float:
        """
        :return: float the desired wheel angle
        """
        if any([_ is None for _ in [self.pose, self.path]]):
            raise RuntimeError("Attempting to use PurePursuit before having set any observations or reference path")
<<<<<<< HEAD
        p, theta = translation_angle_from_SE2(self.rear_pose)
=======
        theta = angle_from_SE2(self.pose)
        rear_axle = SE2_apply_R2(self.pose, np.array([-self.param.length / 2, 0]))
>>>>>>> 910f44ea
        _, goal_point = self.find_goal_point()
        p_goal, theta_goal = translation_angle_from_SE2(goal_point)
        alpha = np.arctan2(p_goal[1] - rear_axle[1], p_goal[0] - rear_axle[0]) - theta
        radius = self._get_lookahead() / (2 * sin(alpha))
<<<<<<< HEAD
        # here 3.5 is just an approximation of an average vehicle length
        return atan(self.vehicle_geometry.length / radius)
=======
        return atan(self.param.length / radius)
>>>>>>> 910f44ea

    def _get_lookahead(self) -> float:
        return float(np.clip(self.params.k_lookahead * self.speed,
                             self.params.look_ahead_minmax[0],
                             self.params.look_ahead_minmax[1]))<|MERGE_RESOLUTION|>--- conflicted
+++ resolved
@@ -1,22 +1,14 @@
 from dataclasses import dataclass
 from math import sin, atan
 from typing import Optional, Tuple
-from sim.models.vehicle_structures import VehicleGeometry
 
 import numpy as np
 import scipy.optimize
-<<<<<<< HEAD
-from geometry import SE2value, translation_angle_from_SE2, SE2_from_rotation_translation, SE2_from_translation_angle
-from geometry.rotations import SO2_from_angle
-=======
 from duckietown_world.utils import SE2_apply_R2
 from geometry import SE2value, translation_angle_from_SE2, angle_from_SE2
->>>>>>> 910f44ea
 
 from dg_commons.geo import euclidean_between_SE2value
 from dg_commons.planning.lanes import DgLanelet
-from games import X, U
-
 
 __all__ = ["PurePursuit", "PurePursuitParam"]
 
@@ -49,31 +41,23 @@
         """
         self.path: Optional[DgLanelet] = None
         self.pose: Optional[SE2value] = None
-        self.rear_pose: Optional[SE2value] = None
         self.along_path: Optional[float] = None
         self.speed: float = 0
-        self.params: PurePursuitParam = params
-        self.vehicle_geometry: VehicleGeometry = VehicleGeometry.default_car()
+        self.param: PurePursuitParam = params
         # logger.debug("Pure pursuit params: \n", self.param)
 
     def update_path(self, path: DgLanelet):
         assert isinstance(path, DgLanelet)
         self.path = path
 
-    def update_state(self, obs: X):
-        self.pose = SE2_from_translation_angle([obs.x, obs.y], obs.theta)
-        lanepose = self.path.lane_pose_from_SE2_generic(self.pose)
-        self.along_path = lanepose.along_lane
-        self._update_rear_axle_pose()
-        self.speed = obs.vx
+    def update_pose(self, pose: SE2value, along_path: float):
+        assert isinstance(pose, SE2value)
+        assert isinstance(along_path, float)
+        self.pose = pose
+        self.along_path = along_path
 
-    def _update_rear_axle_pose(self):
-        tr, ang = translation_angle_from_SE2(self.pose)
-        rot = SO2_from_angle(ang)
-
-        delta_tr = np.dot(rot, np.array([-self.vehicle_geometry.lr, 0]).T)
-        tr += delta_tr
-        self.rear_pose = SE2_from_rotation_translation(rot, tr)
+    def update_speed(self, speed: float):
+        self.speed = speed
 
     def find_goal_point(self) -> Tuple[float, SE2value]:
         """
@@ -89,17 +73,12 @@
             """
             beta = self.path.beta_from_along_lane(along_path)
             cp = self.path.center_point(beta)
-            dist = euclidean_between_SE2value(self.rear_pose, cp)
+            dist = euclidean_between_SE2value(self.pose, cp)
             return np.linalg.norm(dist - lookahead)
 
-        min_along_path = self.along_path + self.params.min_distance - self.vehicle_geometry.lr
+        min_along_path = self.along_path + self.param.min_distance
 
-<<<<<<< HEAD
-        bounds = [min_along_path,
-                  min_along_path + lookahead + self.params.max_extra_distance]
-=======
         bounds = [min_along_path, min_along_path + lookahead]
->>>>>>> 910f44ea
         res = scipy.optimize.minimize_scalar(fun=goal_point_error, bounds=bounds, method='Bounded')
         goal_point = self.path.center_point(self.path.beta_from_along_lane(res.x))
         return res.x, goal_point
@@ -110,24 +89,15 @@
         """
         if any([_ is None for _ in [self.pose, self.path]]):
             raise RuntimeError("Attempting to use PurePursuit before having set any observations or reference path")
-<<<<<<< HEAD
-        p, theta = translation_angle_from_SE2(self.rear_pose)
-=======
         theta = angle_from_SE2(self.pose)
         rear_axle = SE2_apply_R2(self.pose, np.array([-self.param.length / 2, 0]))
->>>>>>> 910f44ea
         _, goal_point = self.find_goal_point()
         p_goal, theta_goal = translation_angle_from_SE2(goal_point)
         alpha = np.arctan2(p_goal[1] - rear_axle[1], p_goal[0] - rear_axle[0]) - theta
         radius = self._get_lookahead() / (2 * sin(alpha))
-<<<<<<< HEAD
-        # here 3.5 is just an approximation of an average vehicle length
-        return atan(self.vehicle_geometry.length / radius)
-=======
         return atan(self.param.length / radius)
->>>>>>> 910f44ea
 
     def _get_lookahead(self) -> float:
-        return float(np.clip(self.params.k_lookahead * self.speed,
-                             self.params.look_ahead_minmax[0],
-                             self.params.look_ahead_minmax[1]))+        return float(np.clip(self.param.k_lookahead * self.speed,
+                             self.param.look_ahead_minmax[0],
+                             self.param.look_ahead_minmax[1]))