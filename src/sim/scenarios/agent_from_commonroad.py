from typing import List, Tuple, Optional
<<<<<<< HEAD
import math
=======

>>>>>>> 910f44ea
from commonroad.scenario.lanelet import LaneletNetwork, Lanelet
from commonroad.scenario.obstacle import DynamicObstacle, ObstacleType
from commonroad.scenario.trajectory import State
from duckietown_world import SE2Transform
from geometry import T2value
from zuper_commons.types import ZException

from dg_commons.planning.lanes import DgLanelet, LaneCtrPoint
from sim import Color
from sim.agents.agent import Agent
from sim.agents.lane_follower import LFAgent
from sim.models import Pacejka
from sim.models.vehicle_dynamic import VehicleModelDyn, VehicleStateDyn, VehicleParametersDyn
from sim.models.vehicle_structures import VehicleGeometry, CAR
import numpy as np


class NotSupportedConversion(ZException):
    pass


def model_agent_from_dynamic_obstacle(dyn_obs: DynamicObstacle, lanelet_network: LaneletNetwork,
                                      color: Color = "royalblue") -> (
        VehicleModelDyn, Agent):
    """
    This function aims to create a non-playing character (fixed sequence of commands) in our simulation environment from
    a dynamic obstacle of commonroad (fixed sequence of states).
    # fixme currently only cars are supported
    # fixme this function needs to be improved...
    :param color:
    :param dyn_obs:
    :param lanelet_network:
    :return:
    """
    if not dyn_obs.obstacle_type == ObstacleType.CAR:
        raise NotSupportedConversion(commonroad=dyn_obs.obstacle_type)

    axle_length_ratio = .8  # the distance between wheels is less than the car body
    axle_width_ratio = .95  # the distance between wheels is less than the car body

    l = dyn_obs.obstacle_shape.length * axle_length_ratio
    dtheta = dyn_obs.prediction.trajectory.state_list[0].orientation - dyn_obs.initial_state.orientation
    delta = dtheta / l
    x0 = VehicleStateDyn(x=dyn_obs.initial_state.position[0], y=dyn_obs.initial_state.position[1],
                         theta=dyn_obs.initial_state.orientation, vx=dyn_obs.initial_state.velocity,
                         delta=delta)
    mass, rot_inertia = _estimate_mass_inertia(length=dyn_obs.obstacle_shape.length, width=dyn_obs.obstacle_shape.width)
    w_half = dyn_obs.obstacle_shape.width / 2 * axle_width_ratio
    vg = VehicleGeometry(vehicle_type=CAR, w_half=w_half, m=mass, Iz=rot_inertia, lf=l / 2.0,
                         lr=l / 2.0, e=0.6, c_drag=0.3756, c_rr_f=0.003, c_rr_r=0.003, a_drag=2, color=color)
    vp = VehicleParametersDyn.default_car()
    model = VehicleModelDyn(x0=x0,
                            vg=vg,
                            vp=vp,
                            pacejka_front=Pacejka.default_car_front(),
                            pacejka_rear=Pacejka.default_car_rear())

    # Agent
    dglane = infer_lane_from_dyn_obs(dyn_obs=dyn_obs, lanelet_net=lanelet_network)
    agent = LFAgent(dglane)
    return model, agent


def _estimate_mass_inertia(length: float, width: float) -> Tuple[float, float]:
    """ #todo justify and fix this empirical formulas """
    alpha = 50
    beta = 1.6
    area = length * width
    mass = alpha * area ** beta
    inertia = mass * (length + width) / 6
    return mass, inertia


<<<<<<< HEAD
def infer_lane_from_dyn_obs(dyn_obs: DynamicObstacle, lanelet_net: LaneletNetwork) -> DgLanelet:
=======
def dglane_from_position(p: T2value, network: LaneletNetwork):
    """Gets the first merged lane from the current position"""
    lane_id = network.find_lanelet_by_position([p, ])
    assert len(lane_id[0]) > 0, p
    lane = network.find_lanelet_by_id(lane_id[0][0])
    merged_lane = Lanelet.all_lanelets_by_merging_successors_from_lanelet(
        lanelet=lane, network=network)[0][0]
    return DgLanelet.from_commonroad_lanelet(merged_lane)


def infer_lane_from_dyn_obs(dyn_obs: DynamicObstacle, network: LaneletNetwork) -> DgLanelet:
>>>>>>> 910f44ea
    """ Tries to find a lane corresponding to the trajectory, if no lane is found it creates one from the trajectory"""

    initial_state = dyn_obs.initial_state.position
    end_state = dyn_obs.prediction.trajectory.state_list[-1].position

    initial_ids = lanelet_net.find_lanelet_by_position([initial_state])[0]
    final_ids = lanelet_net.find_lanelet_by_position([end_state])[0]
    return_lanelet: Optional[DgLanelet] = None

    for initial_id in initial_ids:
        lanelet = lanelet_net.find_lanelet_by_id(initial_id)
        merged_lanelets, merged_ids = lanelet.all_lanelets_by_merging_successors_from_lanelet(lanelet, lanelet_net)
        for i, merged_id in enumerate(merged_ids):
            if any(item in merged_id for item in final_ids):
                return_lanelet = DgLanelet.from_commonroad_lanelet(merged_lanelets[i])
                break
        if return_lanelet is not None:
            break

    if return_lanelet is None:
        return_lanelet = dglanelet_from_trajectory(dyn_obs.prediction.trajectory.state_list, lanelet_net)

    return return_lanelet


def dglanelet_from_trajectory(states, lanelet_net: LaneletNetwork, width: Optional[float] = None):
    if width is None:
        width = compute_width(lanelet_net)

    control_points: List[LaneCtrPoint] = []
    for state in states:
        q = SE2Transform(p=state.position, theta=state.orientation)
        control_points.append(LaneCtrPoint(
            q=q, r=width / 2))

    add_control_points = additional_trajectory_steps(control_points[-1].q, lanelet_net)

    control_points = control_points + add_control_points

    return DgLanelet(control_points=control_points)


def compute_width(lanelet_net: LaneletNetwork):
    res = 0
    counter = 0
    for lanelet in lanelet_net.lanelets:
        weight, _ = lanelet.right_vertices.shape
        res += np.average(np.linalg.norm(lanelet.right_vertices - lanelet.left_vertices, axis=1)) * weight
        counter += weight
    return res/counter


def additional_trajectory_steps(end_pose: SE2Transform, lanelet_net: LaneletNetwork):
    end_position = end_pose.p
    current_lanelet_id = lanelet_net.find_lanelet_by_position([end_position])[0][0]
    current_lanelet = lanelet_net.find_lanelet_by_id(current_lanelet_id)
    merged_lanelets, _ = current_lanelet.all_lanelets_by_merging_successors_from_lanelet(current_lanelet,
                                                                                         lanelet_net)
    merged_lanelet: Lanelet = merged_lanelets[0]
    dg_lanelet = DgLanelet.from_commonroad_lanelet(merged_lanelet)
    beta, _ = dg_lanelet.find_along_lane_closest_point(end_position)
    control_points = dg_lanelet.control_points[math.ceil(beta):]

    return control_points
<|MERGE_RESOLUTION|>--- conflicted
+++ resolved
@@ -1,9 +1,5 @@
 from typing import List, Tuple, Optional
-<<<<<<< HEAD
-import math
-=======
 
->>>>>>> 910f44ea
 from commonroad.scenario.lanelet import LaneletNetwork, Lanelet
 from commonroad.scenario.obstacle import DynamicObstacle, ObstacleType
 from commonroad.scenario.trajectory import State
@@ -18,7 +14,6 @@
 from sim.models import Pacejka
 from sim.models.vehicle_dynamic import VehicleModelDyn, VehicleStateDyn, VehicleParametersDyn
 from sim.models.vehicle_structures import VehicleGeometry, CAR
-import numpy as np
 
 
 class NotSupportedConversion(ZException):
@@ -62,7 +57,7 @@
                             pacejka_rear=Pacejka.default_car_rear())
 
     # Agent
-    dglane = infer_lane_from_dyn_obs(dyn_obs=dyn_obs, lanelet_net=lanelet_network)
+    dglane = infer_lane_from_dyn_obs(dyn_obs=dyn_obs, network=lanelet_network)
     agent = LFAgent(dglane)
     return model, agent
 
@@ -77,9 +72,6 @@
     return mass, inertia
 
 
-<<<<<<< HEAD
-def infer_lane_from_dyn_obs(dyn_obs: DynamicObstacle, lanelet_net: LaneletNetwork) -> DgLanelet:
-=======
 def dglane_from_position(p: T2value, network: LaneletNetwork):
     """Gets the first merged lane from the current position"""
     lane_id = network.find_lanelet_by_position([p, ])
@@ -91,68 +83,32 @@
 
 
 def infer_lane_from_dyn_obs(dyn_obs: DynamicObstacle, network: LaneletNetwork) -> DgLanelet:
->>>>>>> 910f44ea
     """ Tries to find a lane corresponding to the trajectory, if no lane is found it creates one from the trajectory"""
+    init_position = dyn_obs.initial_state.position
+    end_position = dyn_obs.prediction.trajectory.state_list[-1].position
 
-    initial_state = dyn_obs.initial_state.position
-    end_state = dyn_obs.prediction.trajectory.state_list[-1].position
+    init_ids = network.find_lanelet_by_position([init_position])[0]
+    final_ids = network.find_lanelet_by_position([end_position])[0]
+    if not init_ids or not final_ids:
+        return _dglane_from_trajectory(dyn_obs.prediction.trajectory.state_list)
 
-    initial_ids = lanelet_net.find_lanelet_by_position([initial_state])[0]
-    final_ids = lanelet_net.find_lanelet_by_position([end_state])[0]
-    return_lanelet: Optional[DgLanelet] = None
-
-    for initial_id in initial_ids:
-        lanelet = lanelet_net.find_lanelet_by_id(initial_id)
-        merged_lanelets, merged_ids = lanelet.all_lanelets_by_merging_successors_from_lanelet(lanelet, lanelet_net)
-        for i, merged_id in enumerate(merged_ids):
-            if any(item in merged_id for item in final_ids):
-                return_lanelet = DgLanelet.from_commonroad_lanelet(merged_lanelets[i])
-                break
-        if return_lanelet is not None:
-            break
-
-    if return_lanelet is None:
-        return_lanelet = dglanelet_from_trajectory(dyn_obs.prediction.trajectory.state_list, lanelet_net)
-
-    return return_lanelet
+    for init_id in init_ids:
+        lanelet = network.find_lanelet_by_id(init_id)
+        merged_lanelets, _ = lanelet.all_lanelets_by_merging_successors_from_lanelet(
+            lanelet=lanelet, network=network)
+        for merged_lanelet in merged_lanelets:
+            if any(str(id) in str(merged_lanelet.lanelet_id) for id in final_ids):
+                return DgLanelet.from_commonroad_lanelet(merged_lanelet)
+    # if we reach this point we did not find any lanelet,
+    # this might occur because of change of lanes or similar by the dyn obstacle,
+    # we create a 'fake' lane from its trajectory
+    return _dglane_from_trajectory(dyn_obs.prediction.trajectory.state_list)
 
 
-def dglanelet_from_trajectory(states, lanelet_net: LaneletNetwork, width: Optional[float] = None):
-    if width is None:
-        width = compute_width(lanelet_net)
-
+def _dglane_from_trajectory(states: List[State], width: float = 3) -> DgLanelet:
     control_points: List[LaneCtrPoint] = []
     for state in states:
         q = SE2Transform(p=state.position, theta=state.orientation)
         control_points.append(LaneCtrPoint(
             q=q, r=width / 2))
-
-    add_control_points = additional_trajectory_steps(control_points[-1].q, lanelet_net)
-
-    control_points = control_points + add_control_points
-
-    return DgLanelet(control_points=control_points)
-
-
-def compute_width(lanelet_net: LaneletNetwork):
-    res = 0
-    counter = 0
-    for lanelet in lanelet_net.lanelets:
-        weight, _ = lanelet.right_vertices.shape
-        res += np.average(np.linalg.norm(lanelet.right_vertices - lanelet.left_vertices, axis=1)) * weight
-        counter += weight
-    return res/counter
-
-
-def additional_trajectory_steps(end_pose: SE2Transform, lanelet_net: LaneletNetwork):
-    end_position = end_pose.p
-    current_lanelet_id = lanelet_net.find_lanelet_by_position([end_position])[0][0]
-    current_lanelet = lanelet_net.find_lanelet_by_id(current_lanelet_id)
-    merged_lanelets, _ = current_lanelet.all_lanelets_by_merging_successors_from_lanelet(current_lanelet,
-                                                                                         lanelet_net)
-    merged_lanelet: Lanelet = merged_lanelets[0]
-    dg_lanelet = DgLanelet.from_commonroad_lanelet(merged_lanelet)
-    beta, _ = dg_lanelet.find_along_lane_closest_point(end_position)
-    control_points = dg_lanelet.control_points[math.ceil(beta):]
-
-    return control_points
+    return DgLanelet(control_points=control_points)