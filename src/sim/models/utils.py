--- conflicted
+++ resolved
@@ -23,9 +23,6 @@
 """air density [kg/m^3]"""
 
 k_drag = 1.1
-<<<<<<< HEAD
-"""air density [kg/m^3]"""
-=======
 """air density [kg/m^3]"""
 
 
@@ -35,5 +32,4 @@
         return pose
     except Exception:
         msg = "Unable to extract pose from state"
-        ZValueError(msg=msg, state=state, state_type=type(state))
->>>>>>> 6f0931ea
+        ZValueError(msg=msg, state=state, state_type=type(state))