--- conflicted
+++ resolved
@@ -5,12 +5,8 @@
 from frozendict import frozendict
 from geometry import T2value, SO2_from_angle, SO2value
 
-<<<<<<< HEAD
+from sim import logger
 from sim.models import Pacejka, Pacejka4p
-=======
-from sim import logger
-from sim.models import Pacejka
->>>>>>> b1482d34
 from sim.models.model_utils import acceleration_constraint
 from sim.models.utils import kmh2ms, G
 from sim.models.vehicle import VehicleCommands, VehicleState, VehicleModel
@@ -111,21 +107,21 @@
         # """ The vehicle's geometry parameters"""
         self.vp: VehicleParametersDyn = vp
         """ The vehicle parameters"""
-        self.pacejka_front: Pacejka = pacejka_front
+        self.pacejka_front: Pacejka4p = pacejka_front
         """ The vehicle tyre model"""
-        self.pacejka_rear: Pacejka = pacejka_rear
+        self.pacejka_rear: Pacejka4p = pacejka_rear
 
     @classmethod
     def default_bicycle(cls, x0: VehicleStateDyn):
         return VehicleModelDyn(x0=x0, vg=VehicleGeometry.default_bicycle(), vp=VehicleParametersDyn.default_bicycle(),
-                               pacejka_front=Pacejka.default_bicycle_front(),
-                               pacejka_rear=Pacejka.default_bicycle_rear())
+                               pacejka_front=Pacejka4p.default_bicycle_front(),
+                               pacejka_rear=Pacejka4p.default_bicycle_rear())
 
     @classmethod
     def default_car(cls, x0: VehicleStateDyn):
         return VehicleModelDyn(x0=x0, vg=VehicleGeometry.default_car(), vp=VehicleParametersDyn.default_car(),
-                               pacejka_front=Pacejka.default_car_front(),
-                               pacejka_rear=Pacejka.default_car_rear()
+                               pacejka_front=Pacejka4p.default_car_front(),
+                               pacejka_rear=Pacejka4p.default_car_rear()
                                )
 
     def dynamics(self, x0: VehicleStateDyn, u: VehicleCommands) -> VehicleStateDyn:
@@ -163,26 +159,23 @@
             vel_2 = np.array([x0.vx, x0.vy - self.vg.lr * x0.dtheta])
             slip_angle_2 = math.atan(vel_2[1] / vel_2[0])
             F2y0 = self.pacejka_rear.evaluate(slip_angle_2) * F2_n
+
+            F_drag = 1 / 2 * x0.vx * self.vg.a_drag * self.vg.c_drag * self.vg.rho ** 2
+            costh = math.cos(x0.theta)
+            sinth = math.sin(x0.theta)
+            xdot = x0.vx * costh - x0.vy * sinth
+            ydot = x0.vx * sinth + x0.vy * costh
+            acc_x = (F1[0] + Facc + m * x0.dtheta * x0.vy - F_drag) / m
             # approximation sacrificing back wheel lateral forces in favor of longitudinal
-<<<<<<< HEAD
-            F2y = F2y0 * math.sqrt(1 - (Facc / (F2_n * self.pacejka_rear.D)) ** 2)
-            F_drag = 1 / 2 * x0.vx * self.vg.a_drag * self.vg.c_drag * self.vg.rho ** 2
-=======
             try:
                 # todo fix https://link.springer.com/chapter/10.1007/978-981-13-8566-7_42
-                F2y = F2y0 * math.sqrt(1 - (Facc / (F2_n * self.pacejka_rear.D)) ** 2)
+                F2y = F2y0 * math.sqrt(1 - (acc_x / (G * self.pacejka_rear.D)) ** 2)
             except ValueError:
                 msg = f"Results will be inaccurate since\n" \
                       f"F2y0 * math.sqrt(1 - (Facc / (F2_n * self.pacejka_rear.D)) ** 2) gave an error with values\n" \
                       f"{F2y0} * math.sqrt(1 - ({Facc} / ({F2_n} * {self.pacejka_rear.D})) ** 2)"
                 logger.warn(msg)
                 F2y = F2y0
->>>>>>> b1482d34
-            costh = math.cos(x0.theta)
-            sinth = math.sin(x0.theta)
-            xdot = x0.vx * costh - x0.vy * sinth
-            ydot = x0.vx * sinth + x0.vy * costh
-            acc_x = (F1[0] + Facc + m * x0.dtheta * x0.vy - F_drag) / m
             acc_y = (F1[1] + F2y - m * x0.dtheta * x0.vx) / m
             ddtheta = (F1[1] * self.vg.lf - F2y * self.vg.lr) / self.vg.Iz
             return VehicleStateDyn(x=xdot,
