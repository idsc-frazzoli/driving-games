from dataclasses import dataclass, field
from decimal import Decimal
from itertools import combinations
from typing import Mapping, Optional, List, Dict
from commonroad.scenario.scenario import Scenario

from dg_commons.time import time_function
from dg_commons import PlayerName, U
from sim import logger, CollisionReport, SimTime
from sim.agents.agent import Agent, TAgent
from sim.collision_utils import CollisionException
from sim.simulator_structures import *


@dataclass
class SimContext:
    """The simulation context that keeps track of everything, handle with care as it is passed around by reference and
    it is a mutable object"""

    scenario: Scenario
    models: Mapping[PlayerName, SimModel]
    players: Mapping[PlayerName, TAgent]
    param: SimParameters
    log: SimLog = field(default_factory=SimLog)
    time: SimTime = SimTime(0)
    seed: int = 0
    sim_terminated: bool = False
    collision_reports: List[CollisionReport] = field(default_factory=list)
    first_collision_ts: SimTime = SimTime("Infinity")

    def __post_init__(self):
        assert self.models.keys() == self.players.keys()
        assert isinstance(self.scenario, Scenario), self.scenario
        for pname in self.models.keys():
            assert issubclass(type(self.models[pname]), SimModel)
            assert issubclass(type(self.players[pname]), Agent)


class Simulator:
    """
    A simulator has a loop made of 3 main steps:
        - A pre-update function creating the observations for the agents
        - An update function which asks the agents the commands and applies them to the dynamics of each model
        - A post-update function that checks the new states of all the models and resolves collisions
    """

    # fixme check if this is okay once you have multple simulators running together
    last_observations: Optional[SimObservations] = SimObservations(players={}, time=Decimal(0))
    last_get_commands_ts: SimTime = SimTime("-Infinity")
    last_commands: Dict[PlayerName, U] = {}
    simlogger: Dict[PlayerName, PlayerLogger] = {}

    @time_function
    def run(self, sim_context: SimContext):
        logger.info("Beginning simulation.")
        for player_name, player in sim_context.players.items():
            player.on_episode_init(player_name)
            self.simlogger[player_name] = PlayerLogger()
        while not sim_context.sim_terminated:
            self.pre_update(sim_context)
            self.update(sim_context)
            self.post_update(sim_context)
        logger.info("Completed simulation. Writing logs...")
        for player_name in sim_context.players:
            sim_context.log[player_name] = self.simlogger[player_name].as_sequence()
        logger.info("Writing logs terminated.")

    def pre_update(self, sim_context: SimContext):
        """Prior to stepping the simulation we compute the observations for each agent"""
        self.last_observations.time = sim_context.time
        self.last_observations.players = {}
        for player_name, model in sim_context.models.items():
<<<<<<< HEAD
            state = model.get_state()
            sim_context.players[player_name].measurement_update(state)
            self.last_observations.players.update({player_name: sim_context.players[player_name].state})
=======
            # todo not always necessary to update observations
            player_obs = PlayerObservations(state=model.get_state(), occupancy=model.get_footprint())
            self.last_observations.players.update({player_name: player_obs})
>>>>>>> 10a747ca
        logger.debug(f"Pre update function, sim time {sim_context.time}")
        logger.debug(f"Last observations:\n{self.last_observations}")
        return

    def update(self, sim_context: SimContext):
        """The real step of the simulation"""
        t = sim_context.time
        update_commands: bool = (t - self.last_get_commands_ts) >= sim_context.param.dt_commands
        # fixme this can be parallelized later with ProcessPoolExecutor?
        for player_name, model in sim_context.models.items():
            if update_commands:
                actions = sim_context.players[player_name].get_commands(self.last_observations)
                self.last_commands[player_name] = actions
                self.simlogger[player_name].actions.add(t=t, v=actions)
                extra = sim_context.players[player_name].on_get_extra()
                if extra is not None:
                    self.simlogger[player_name].extra.add(t=t, v=extra)
            cmds = self.last_commands[player_name]
            model.update(cmds, dt=sim_context.param.dt)
            self.simlogger[player_name].states.add(t=t, v=model.get_state())
            logger.debug(f"Update function, sim time {sim_context.time:.2f}, player: {player_name}")
            logger.debug(f"New state {model.get_state()} reached applying {cmds}")
        if update_commands:
            self.last_get_commands_ts = t
        return

    def post_update(self, sim_context: SimContext):
        """
        Here all the operations that happen after we have stepped the simulation, e.g. collision checking
        """
        collision_detected = self._check_collisions(sim_context)
        # after all the computations advance simulation time
        sim_context.time += sim_context.param.dt
        self._maybe_terminate_simulation(sim_context)
        return

    @staticmethod
    def _maybe_terminate_simulation(sim_context: SimContext):
        """Evaluates if the simulation needs to terminate based on the expiration of times"""
        termination_condition: bool = (
            sim_context.time > sim_context.param.max_sim_time
            or sim_context.time > sim_context.first_collision_ts + sim_context.param.sim_time_after_collision
        )
        sim_context.sim_terminated = termination_condition

    @staticmethod
    def _check_collisions(sim_context: SimContext) -> bool:
        """
        This checks only collision location at the current step, tunneling effects and similar are ignored
        :param sim_context:
        :return: True if at least one collision happened, False otherwise
        """
        collision = False
        for p1, p2 in combinations(sim_context.models, 2):
            a_shape = sim_context.models[p1].get_footprint()
            b_shape = sim_context.models[p2].get_footprint()
            if a_shape.intersects(b_shape):
                from sim.collision import resolve_collision  # import here to avoid circular imports

                try:
                    report: Optional[CollisionReport] = resolve_collision(p1, p2, sim_context)
                except CollisionException as e:
                    logger.warn(f"Failed to resolve collision between {p1} and {p2} because:\n{e.args}")
                    report = None
                if report is not None:
                    logger.info(f"Detected a collision between {p1} and {p2}")
                    collision = True
                    if report.at_time < sim_context.first_collision_ts:
                        sim_context.first_collision_ts = report.at_time
                    sim_context.collision_reports.append(report)
        return collision<|MERGE_RESOLUTION|>--- conflicted
+++ resolved
@@ -70,15 +70,11 @@
         self.last_observations.time = sim_context.time
         self.last_observations.players = {}
         for player_name, model in sim_context.models.items():
-<<<<<<< HEAD
             state = model.get_state()
             sim_context.players[player_name].measurement_update(state)
-            self.last_observations.players.update({player_name: sim_context.players[player_name].state})
-=======
             # todo not always necessary to update observations
             player_obs = PlayerObservations(state=model.get_state(), occupancy=model.get_footprint())
             self.last_observations.players.update({player_name: player_obs})
->>>>>>> 10a747ca
         logger.debug(f"Pre update function, sim time {sim_context.time}")
         logger.debug(f"Last observations:\n{self.last_observations}")
         return
