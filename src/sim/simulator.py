--- conflicted
+++ resolved
@@ -71,11 +71,8 @@
         sim_context.time += sim_context.param.dt
         if sim_context.time > sim_context.param.max_sim_time or collision_report.collision:
             sim_context.sim_terminated = True
-<<<<<<< HEAD
             # fixme -> simulation not stopping even when colliding
-=======
         return
->>>>>>> 3e5730c9
 
     @staticmethod
     def _check_collisions(sim_context: SimContext) -> CollisionBool:
