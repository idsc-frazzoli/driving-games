--- conflicted
+++ resolved
@@ -61,7 +61,6 @@
     """
     Preprocess the game -> Compute all possible actions and outcomes for each combination
     """
-<<<<<<< HEAD
     ps = sgame.ps
 
     # Generate the trajectories for each player (i.e. get the available actions)
@@ -75,79 +74,6 @@
         )
 
     # Compute the distribution of outcomes for each joint action
-=======
-
-    # Generate the trajectories for each player
-    all_traj: Dict[PlayerName, Poss[FrozenSet[Trajectory]]] = {}
-    for player_name, game_player in traj_game.game_players.items():
-        def get_traj_set(state: VehicleState) -> FrozenSet[Trajectory]:
-            return game_player.action_set_generator.get_action_set(state=state,
-                                                                   world=traj_game.world,
-                                                                   player=player_name)
-
-        all_traj[player_name] = traj_game.ps.build(a=game_player.state, f=get_traj_set)
-
-    def build_sets(data_in: JointTrajSet) -> Mapping[JointTrajProfile, TrajectoryGameOutcome]:
-        ret: Dict[JointTrajProfile, TrajectoryGameOutcome] = {}
-        for joint_traj in get_joint_traj(data_in):
-            ret[joint_traj] = traj_game.game_outcomes(joint_traj, traj_game.world)
-        return frozendict(ret)
-
-    tic = perf_counter()
-    traj_outcomes = traj_game.ps.build_multiple(a=all_traj, f=build_sets)
-    toc = perf_counter() - tic
-    print('Outcomes evaluation time = {} s'.format(toc))
-
-    # return traj_outcomes for Poss[Mapping[JointTrajProfile, TrajectoryGameOutcome]]
-
-    # TODO[SIR]: Extend to poss. Convert poss to single value for now
-    outcomes: Mapping[JointTrajProfile, TrajectoryGameOutcome] = list(traj_outcomes.support())[0]
-
-    actions: Dict[PlayerName, FrozenSet[Trajectory]] = {}
-    for player_name, poss in all_traj.items():
-        actions[player_name] = list(poss.support())[0]
-
-    # Similar to get_outcome_preferences_for_players, use SetPreference1 for Poss
-    pref: Mapping[PlayerName, Preference[PlayerOutcome]] = \
-        {name: player.preferences for name, player in traj_game.game_players.items()}
-
-    context = StaticSolvingContext(player_actions=actions, game_outcomes=outcomes,
-                                   outcome_pref=pref)
-    return context
-
-
-def solve_game(context: StaticSolvingContext) ->\
-        Tuple[SolvedTrajectoryGame, SolvedTrajectoryGame,
-              SolvedTrajectoryGame, SolvedTrajectoryGame]:
-
-    indiff_nash: SolvedTrajectoryGame = set()
-    incomp_nash: SolvedTrajectoryGame = set()
-    weak_nash: SolvedTrajectoryGame = set()
-    strong_nash: SolvedTrajectoryGame = set()
-
-    def get_action_options(joint_act: JointTrajProfile, pname: PlayerName) -> JointTrajSet:
-        """Returns all possible actions for the player, with other player actions frozen
-           Current player action is not included"""
-
-        def get_actions(name: PlayerName) -> FrozenSet[Trajectory]:
-            if name == pname:
-                p_actions: Set[Trajectory] = set(actions[name])
-                p_actions.remove(joint_act[pname])
-                return frozenset(p_actions)
-            return frozenset({joint_act[name]})
-
-        ret: JointTrajSet = {_: get_actions(_) for _ in players}
-        return ret
-
-    def get_solved_game_node(act: JointTrajProfile, out: TrajectoryGameOutcome) -> \
-            SolvedTrajectoryGameNode:
-        return SolvedTrajectoryGameNode(actions=act, outcomes=out)
-
-    # TODO[SIR]: Remove dominated options first or just brute force through?
-    actions = context.player_actions
-    players = actions.keys()
-
->>>>>>> fb1b34ad
     tic = perf_counter()
     outcomes: Dict[JointPureTraj, Poss[TrajGameOutcome]] = {}
     get_outcomes = partial(sgame.get_outcomes, world=sgame.world)
@@ -171,4 +97,88 @@
             strategy_multiple_nash=BAIL_MNE  # this is not used for now
         )
     )
-    return context+    return context
+
+
+# def solve_game(context: StaticSolvingContext) ->\
+#         Tuple[SolvedTrajectoryGame, SolvedTrajectoryGame,
+#               SolvedTrajectoryGame, SolvedTrajectoryGame]:
+
+#     indiff_nash: SolvedTrajectoryGame = set()
+#     incomp_nash: SolvedTrajectoryGame = set()
+#     weak_nash: SolvedTrajectoryGame = set()
+#     strong_nash: SolvedTrajectoryGame = set()
+
+#     def get_action_options(joint_act: JointTrajProfile, pname: PlayerName) -> JointTrajSet:
+#         """Returns all possible actions for the player, with other player actions frozen
+#            Current player action is not included"""
+
+#         def get_actions(name: PlayerName) -> FrozenSet[Trajectory]:
+#             if name == pname:
+#                 p_actions: Set[Trajectory] = set(actions[name])
+#                 p_actions.remove(joint_act[pname])
+#                 return frozenset(p_actions)
+#             return frozenset({joint_act[name]})
+
+#         ret: JointTrajSet = {_: get_actions(_) for _ in players}
+#         return ret
+
+#     def get_solved_game_node(act: JointTrajProfile, out: TrajectoryGameOutcome) -> \
+#             SolvedTrajectoryGameNode:
+#         return SolvedTrajectoryGameNode(actions=act, outcomes=out)
+
+#     # TODO[SIR]: Remove dominated options first or just brute force through?
+#     actions = context.player_actions
+#     players = actions.keys()
+
+#     tic = perf_counter()
+#     # For each possible action combination, check if it is a nash eq
+#     for joint_actions in get_joint_traj(actions):
+
+#         # For each player, compare the current outcome to their alternatives
+#         # Classify into types of nash eq. based on the outputs
+#         outcome: TrajectoryGameOutcome = context.game_outcomes[joint_actions]
+#         results: Set[ComparisonOutcome] = set()
+
+#         for player in players:
+#             action_alt: JointTrajSet = get_action_options(joint_act=joint_actions, pname=player)
+#             player_outcome: PlayerOutcome = outcome[player]
+#             for joint_act_alt in get_joint_traj(action_alt):
+#                 player_outcome_alt: PlayerOutcome = \
+#                     context.game_outcomes[joint_act_alt][player]
+#                 comp_outcome: ComparisonOutcome = \
+#                     context.outcome_pref[player].compare(player_outcome, player_outcome_alt)
+#                 results.add(comp_outcome)
+
+#                 # If second option is preferred, current point is not a nash eq.
+#                 if comp_outcome == SECOND_PREFERRED:
+#                     break
+
+#             # If second option is preferred for any player, current point is not a nash eq.
+#             if SECOND_PREFERRED in results:
+#                 break
+
+#         # If second option is preferred for any player, current point is not a nash eq.
+#         if SECOND_PREFERRED in results:
+#             continue
+
+#         solved_node: SolvedTrajectoryGameNode = \
+#             get_solved_game_node(act=joint_actions, out=outcome)
+#         if results == {FIRST_PREFERRED}:
+#             strong_nash.add(solved_node)
+#             continue
+#         if INDIFFERENT in results and INCOMPARABLE in results:
+#             weak_nash.add(solved_node)
+#             indiff_nash.add(solved_node)
+#             incomp_nash.add(solved_node)
+#         elif INDIFFERENT in results:
+#             indiff_nash.add(solved_node)
+#             weak_nash.add(solved_node)
+#         elif INCOMPARABLE in results:
+#             incomp_nash.add(solved_node)
+#             weak_nash.add(solved_node)
+
+#     toc = perf_counter() - tic
+#     print('Nash equilibrium computation time = {} s'.format(toc))
+
+#     return indiff_nash, incomp_nash, weak_nash, strong_nash