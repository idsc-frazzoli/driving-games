--- conflicted
+++ resolved
@@ -17,14 +17,12 @@
     ref: Mapping[PlayerName, PathWithBounds]
     """ Reference paths for each player """
 
-<<<<<<< HEAD
     metrics: Set["Metric"]
     # [az] todo metrics as a property of the world?! mmmh...
     """ Metrics to evaluate for each outcome. """
-=======
+    
     geo: Mapping[PlayerName, VehicleGeometry]
     """ Geometry of each player """
->>>>>>> fb1b34ad
 
     def get_reference(self, player: PlayerName) -> PathWithBounds:
         return self.ref[player]
