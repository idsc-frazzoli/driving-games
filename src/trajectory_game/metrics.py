--- conflicted
+++ resolved
@@ -551,15 +551,6 @@
 
         return get_evaluated_metric(context.get_players(), calculate_metric)
 
-
-<<<<<<< HEAD
-# fixme this looks weird
-get_metrics_set.metrics: Set[Metric] = set()
-
-
-def evaluate_metrics(trajectories: Mapping[PlayerName, Trajectory], world: World) -> TrajGameOutcome:
-    metrics: Set[Metric] = world.metrics
-=======
 def get_metrics_set() -> Set[Metric]:
     metrics: Set[Metric] = {
         SurvivalTime(),
@@ -579,7 +570,7 @@
 
 def evaluate_metrics(trajectories: Mapping[PlayerName, Trajectory], world: World) -> TrajectoryGameOutcome:
     metrics: Set[Metric] = get_metrics_set()
->>>>>>> fb1b34ad
+
     context = MetricEvaluationContext(world=world, trajectories=trajectories)
 
     metric_results: Dict[Metric, MetricEvaluationResult] = {}
