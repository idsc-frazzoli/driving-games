--- conflicted
+++ resolved
@@ -1,13 +1,3 @@
-<<<<<<< HEAD
-from trajectory_game import (
-    TrajectoryGame,
-    compute_solving_context,
-    solve_game,
-    StaticSolvingContext,
-    SolvedTrajectoryGame,
-)
-from trajectory_game.game_factory import get_trajectory_game
-=======
 from typing import Dict, List, Tuple
 from math import pi
 from typing import Set
@@ -85,8 +75,6 @@
     game = TrajectoryGame(world=world, game_players=game_players, ps=ps,
                           game_outcomes=evaluate_metrics)
     return game
->>>>>>> fb1b34ad
-
 
 def test_trajectory_game():
     game: TrajectoryGame = get_trajectory_game()
@@ -97,13 +85,9 @@
     weak_nash: SolvedTrajectoryGame
     strong_nash: SolvedTrajectoryGame
 
-<<<<<<< HEAD
-    indiff_nash, incomp_nash, weak_nash, strong_nash = solve_game(context=context)
-=======
     indiff_nash, incomp_nash, weak_nash, strong_nash = \
         solve_game(context=context)
     print('Weak = {}, Indiff = {}, Incomp = {}, Strong = {}'.
           format(len(weak_nash), len(indiff_nash), len(incomp_nash), len(strong_nash)))
->>>>>>> fb1b34ad
 
     a = 2