{
 "cells": [
  {
   "cell_type": "markdown",
   "metadata": {},
   "source": [
    "### Set if you work in pycharm or in native jupyter environment (recommended): used for plotting"
   ]
  },
  {
   "cell_type": "code",
   "execution_count": 1,
   "metadata": {
    "pycharm": {
     "name": "#%% define if working in pycharm or native jupyter notebook environment\n"
    }
   },
   "outputs": [],
   "source": [
    "IN_PYCHARM : bool = False"
   ]
  },
  {
   "cell_type": "markdown",
   "metadata": {},
   "source": [
    "### Preliminary imports and settings"
   ]
  },
  {
   "cell_type": "code",
   "execution_count": 2,
   "metadata": {},
   "outputs": [
    {
     "name": "stderr",
     "output_type": "stream",
     "text": [
      "INFO:geometry:version: 2.0.5\n",
      "INFO:commons:version: 6.1.5\n",
      "INFO:typing:version: 6.1.8\n",
      "DEBUG:duckietown_world:duckietown-world version 6.2.7 path /home/chrigi/Master-Thesis-Code/driving-games/venv/lib/python3.8/site-packages\n"
     ]
    },
    {
     "ename": "ModuleNotFoundError",
     "evalue": "No module named 'duckie_games.map_loading'",
     "output_type": "error",
     "traceback": [
      "\u001B[0;31m---------------------------------------------------------------------------\u001B[0m",
      "\u001B[0;31mModuleNotFoundError\u001B[0m                       Traceback (most recent call last)",
      "\u001B[0;32m<ipython-input-2-772945f2dfa9>\u001B[0m in \u001B[0;36m<module>\u001B[0;34m\u001B[0m\n\u001B[1;32m     16\u001B[0m \u001B[0;32mfrom\u001B[0m \u001B[0mduckietown_world\u001B[0m\u001B[0;34m.\u001B[0m\u001B[0mrules\u001B[0m\u001B[0;34m.\u001B[0m\u001B[0mrule\u001B[0m \u001B[0;32mimport\u001B[0m \u001B[0mevaluate_rules\u001B[0m\u001B[0;34m\u001B[0m\u001B[0;34m\u001B[0m\u001B[0m\n\u001B[1;32m     17\u001B[0m \u001B[0;34m\u001B[0m\u001B[0m\n\u001B[0;32m---> 18\u001B[0;31m \u001B[0;32mfrom\u001B[0m \u001B[0mduckie_games\u001B[0m\u001B[0;34m.\u001B[0m\u001B[0mmap_loading\u001B[0m \u001B[0;32mimport\u001B[0m \u001B[0mload_driving_game_map\u001B[0m\u001B[0;34m\u001B[0m\u001B[0;34m\u001B[0m\u001B[0m\n\u001B[0m\u001B[1;32m     19\u001B[0m \u001B[0;34m\u001B[0m\u001B[0m\n\u001B[1;32m     20\u001B[0m \u001B[0;31m# Some settings\u001B[0m\u001B[0;34m\u001B[0m\u001B[0;34m\u001B[0m\u001B[0;34m\u001B[0m\u001B[0m\n",
      "\u001B[0;31mModuleNotFoundError\u001B[0m: No module named 'duckie_games.map_loading'"
     ]
    }
   ],
   "source": [
    "# Imports\n",
    "from math import isclose\n",
    "from copy import deepcopy\n",
    "from IPython.display import clear_output\n",
    "import networkx as nx\n",
    "import numpy as np\n",
    "from matplotlib import pyplot as plt\n",
    "\n",
    "import contracts\n",
    "import geometry as geo\n",
    "\n",
    "import duckietown_world as dw\n",
    "from duckietown_world.svg_drawing.ipython_utils import ipython_draw_html, ipython_draw_svg\n",
    "from duckietown_world.world_duckietown.tile import get_lane_poses\n",
    "from duckietown_world.world_duckietown.tile_utils import get_tile_at_point\n",
    "from duckietown_world.rules.rule import evaluate_rules\n",
    "\n",
    "from world.map_loading import load_driving_game_map\n",
<<<<<<< HEAD
=======
    "from world.skeleton_graph import get_skeleton_graph\n",
    "from world.utils import get_lane_from_node_sequence\n",
>>>>>>> f8ee3f21
    "\n",
    "# Some settings\n",
    "contracts.disable_all()\n",
    "dw.logger.setLevel(50)\n",
    "d = \"out/\"\n",
    "\n",
    "class Person(dw.PlacedObject):\n",
    "\n",
    "    def __init__(self, radius, *args, **kwargs):\n",
    "        self.radius = radius\n",
    "        dw.PlacedObject.__init__(self, *args, **kwargs)\n",
    "        \n",
    "    def draw_svg(self, drawing, g):\n",
    "        # drawing is done using the library svgwrite\n",
    "        c = drawing.circle(center=(0, 0), r=self.radius, fill='red')\n",
    "        g.add(c)\n",
    "        # draws x,y axes\n",
    "        dw.draw_axes(drawing, g)\n",
    "\n",
    "    def extent_points(self):\n",
    "        # set of points describing the boundary \n",
    "        L = self.radius\n",
    "        return [(-L, -L), (+L, +L)]"
   ]
  },
  {
   "cell_type": "markdown",
   "metadata": {
    "pycharm": {
     "name": "#%% md\n"
    }
   },
   "source": [
    "### Define some useful functions"
   ]
  },
  {
   "cell_type": "code",
   "execution_count": null,
   "metadata": {
    "pycharm": {
     "name": "#%%\n"
    }
   },
   "outputs": [],
   "source": [
    "def draw_object(pl_ob: dw.PlacedObject, outdir=None, area=None, in_pycharm: bool = IN_PYCHARM):\n",
    "    if in_pycharm:\n",
    "        ipython_draw_html(po=pl_ob, outdir=outdir, area=area)\n",
    "        clear_output(wait=True)\n",
    "        ipython_draw_svg(m=pl_ob, outdir=outdir)\n",
    "    else:\n",
    "        ipython_draw_html(po=pl_ob, outdir=outdir, area=area)\n",
    "\n",
    "def draw_graph(G0, pos=None):\n",
    "    pos = pos or nx.spring_layout(G0)\n",
    "    plt.figure(figsize=(12, 12))\n",
    "    nx.draw(G0,pos,labels={node:node for node in G0.nodes()})\n",
    "    def edge_label(a, b):\n",
    "        datas = G0.get_edge_data(a, b)\n",
    "        s = '%d edge%s' % (len(datas), 's' if len(datas)>=2 else '')\n",
    "        for k, v in datas.items():\n",
    "            if v:\n",
    "                if 'label' in v:\n",
    "                    s += '\\n %s' % v['label']\n",
    "                else:\n",
    "                    s += '\\n %s' %v\n",
    "        return s\n",
    "    edge_labels = dict([ ((a,b), edge_label(a,b)) for a,b in G0.edges()])\n",
    "    nx.draw_networkx_edge_labels(G0,pos,edge_labels=edge_labels,font_color='red')\n",
    "    plt.axis('off')\n",
    "    plt.show()"
   ]
  },
  {
   "cell_type": "markdown",
   "metadata": {
    "pycharm": {
     "name": "#%% md\n"
    }
   },
   "source": [
    "### Better Visualisation of output"
   ]
  },
  {
   "cell_type": "code",
   "execution_count": null,
   "metadata": {
    "pycharm": {
     "name": "#%%\n"
    }
   },
   "outputs": [],
   "source": [
    "%%html\n",
    "<style>\n",
    "pre {line-height: 90%}\n",
    "</style>"
   ]
  },
  {
   "cell_type": "markdown",
   "metadata": {
    "pycharm": {
     "name": "#%% md\n"
    }
   },
   "source": [
    "### Import and draw the map"
   ]
  },
  {
   "cell_type": "code",
   "execution_count": null,
   "metadata": {
    "pycharm": {
     "name": "#%%\n"
    }
   },
<<<<<<< HEAD
   "outputs": [],
=======
   "outputs": [
    {
     "name": "stderr",
     "output_type": "stream",
     "text": [
      "INFO:duckietown_world: \u001B[2mdata\u001B[0m: /home/chrigi/Master-Thesis-Code/driving-games/venv/lib/python3.8/site-packages/duckietown_world/data\n",
      "INFO:duckietown_world: \u001B[2marea\u001B[0m: RectangularArea(pmin=[-7.26950417e-16 -9.08687931e-16],pmax=[21. 21.])\n",
      "DEBUG:commons.fs:already up to date out/4way-double-intersection-only/drawing.html\n",
      "INFO:duckietown_world:Written SVG\n",
      " \u001B[2mfn_svg\u001B[0m: out/4way-double-intersection-only/drawing.svg\n"
     ]
    },
    {
     "data": {
      "text/html": [
       "\n",
       "        <iframe\n",
       "            width=\"100%\"\n",
       "            height=\"600\"\n",
       "            src=\"out/4way-double-intersection-only/drawing.html\"\n",
       "            frameborder=\"0\"\n",
       "            allowfullscreen\n",
       "        ></iframe>\n",
       "        "
      ],
      "text/plain": [
       "<IPython.lib.display.IFrame at 0x7fb69dde5eb0>"
      ]
     },
     "metadata": {},
     "output_type": "display_data"
    }
   ],
>>>>>>> f8ee3f21
   "source": [
    "map_name = \"4way-double-intersection-only\"\n",
    "dirname = d + map_name\n",
    "duckie_map = load_driving_game_map(map_name)\n",
    "draw_object(duckie_map, outdir=dirname)"
   ]
  },
  {
   "cell_type": "markdown",
   "metadata": {
    "pycharm": {
     "name": "#%% md\n"
    }
   },
   "source": [
    "### Get skeleton graph (contains the lane segments and the graph interconnecting them)"
   ]
  },
  {
   "cell_type": "code",
   "execution_count": null,
   "metadata": {
    "pycharm": {
     "name": "#%%\n"
    }
   },
   "outputs": [],
   "source": [
    "skeleton_graph = get_skeleton_graph(duckie_map)"
   ]
  },
  {
   "cell_type": "markdown",
   "metadata": {
    "pycharm": {
     "name": "#%% md\n"
    }
   },
   "source": [
    "### Get the map of the joined lane segments and draw it (check box \"map lane segments\" to see it)"
   ]
  },
  {
   "cell_type": "code",
   "execution_count": null,
   "metadata": {
    "pycharm": {
     "name": "#%%\n"
    }
   },
<<<<<<< HEAD
   "outputs": [],
=======
   "outputs": [
    {
     "name": "stderr",
     "output_type": "stream",
     "text": [
      "INFO:duckietown_world: \u001B[2marea\u001B[0m: RectangularArea(pmin=[-6.05252736e-16 -1.07457464e-15],pmax=[21. 21.])\n",
      "DEBUG:commons.fs:already up to date out/4wayjoinedlane/drawing.html\n",
      "INFO:duckietown_world:Written SVG\n",
      " \u001B[2mfn_svg\u001B[0m: out/4wayjoinedlane/drawing.svg\n"
     ]
    },
    {
     "data": {
      "text/html": [
       "\n",
       "        <iframe\n",
       "            width=\"100%\"\n",
       "            height=\"600\"\n",
       "            src=\"out/4wayjoinedlane/drawing.html\"\n",
       "            frameborder=\"0\"\n",
       "            allowfullscreen\n",
       "        ></iframe>\n",
       "        "
      ],
      "text/plain": [
       "<IPython.lib.display.IFrame at 0x7fb69ddcabe0>"
      ]
     },
     "metadata": {},
     "output_type": "display_data"
    }
   ],
>>>>>>> f8ee3f21
   "source": [
    "joined_lane_segments = skeleton_graph.root2\n",
    "\n",
    "dirname = d + \"4wayjoinedlane\"\n",
    "draw_object(joined_lane_segments, outdir=dirname)"
   ]
  },
  {
   "cell_type": "markdown",
   "metadata": {
    "pycharm": {
     "name": "#%% md\n"
    }
   },
   "source": [
    "### Get the graph of the topology"
   ]
  },
  {
   "cell_type": "code",
   "execution_count": null,
   "metadata": {
    "pycharm": {
     "name": "#%%\n"
    }
   },
   "outputs": [],
   "source": [
    "topology_graph = skeleton_graph.G"
   ]
  },
  {
   "cell_type": "markdown",
   "metadata": {
    "pycharm": {
     "name": "#%% md\n"
    }
   },
   "source": [
    "### Draw the graph"
   ]
  },
  {
   "cell_type": "code",
   "execution_count": null,
   "metadata": {
    "pycharm": {
     "name": "#%%\n"
    }
   },
<<<<<<< HEAD
   "outputs": [],
=======
   "outputs": [
    {
     "name": "stderr",
     "output_type": "stream",
     "text": [
      "<ipython-input-3-fae8968dcaf2>:26: UserWarning:\n",
      "\n",
      "Matplotlib is currently using agg, which is a non-GUI backend, so cannot show the figure.\n",
      "\n"
     ]
    }
   ],
>>>>>>> f8ee3f21
   "source": [
    "pos = {}\n",
    "for n in topology_graph:\n",
    "    q = topology_graph.nodes[n]['point'].as_SE2()\n",
    "    t, _ = geo.translation_angle_from_SE2(q)\n",
    "    pos[n] = t\n",
    "draw_graph(topology_graph, pos=pos)"
   ]
  },
  {
   "cell_type": "markdown",
   "metadata": {
    "pycharm": {
     "name": "#%% md\n"
    }
   },
   "source": [
    "### Extract the shortest path from a start node to an end node as list"
   ]
  },
  {
   "cell_type": "code",
   "execution_count": null,
   "metadata": {
    "pycharm": {
     "name": "#%%\n"
    }
   },
<<<<<<< HEAD
   "outputs": [],
=======
   "outputs": [
    {
     "name": "stdout",
     "output_type": "stream",
     "text": [
      "['ls074', 'ls032', 'ls008']\n"
     ]
    }
   ],
>>>>>>> f8ee3f21
   "source": [
    "start = \"P30\"\n",
    "end = \"P9\"\n",
    "\n",
    "path = nx.shortest_path(topology_graph, start, end)\n",
    "\n",
    "def get_lanes(path, graph):\n",
    "    edges = zip(path[:-1], path[1:])\n",
    "    lanes =[]\n",
    "    for a, b in edges:\n",
    "        lane = graph.get_edge_data(a, b)[0]['lane']\n",
    "        lanes.append(lane)\n",
    "    return lanes\n",
    "\n",
    "lanes = get_lanes(path, topology_graph)\n",
    "print(lanes)"
   ]
  },
  {
   "cell_type": "markdown",
   "metadata": {},
   "source": [
    "### Extract the lane segments and draw them"
   ]
  },
  {
   "cell_type": "code",
   "execution_count": null,
   "metadata": {
    "pycharm": {
     "name": "#%%\n"
    }
   },
<<<<<<< HEAD
   "outputs": [],
=======
   "outputs": [
    {
     "name": "stderr",
     "output_type": "stream",
     "text": [
      "INFO:duckietown_world: \u001B[2marea\u001B[0m: RectangularArea(pmin=[ 0.00000000e+00 -1.07457464e-15],pmax=[13.46800042 13.46800042])\n",
      "DEBUG:commons.fs:already up to date out/extractedlane/drawing.html\n",
      "INFO:duckietown_world:Written SVG\n",
      " \u001B[2mfn_svg\u001B[0m: out/extractedlane/drawing.svg\n"
     ]
    },
    {
     "data": {
      "text/html": [
       "\n",
       "        <iframe\n",
       "            width=\"100%\"\n",
       "            height=\"600\"\n",
       "            src=\"out/extractedlane/drawing.html\"\n",
       "            frameborder=\"0\"\n",
       "            allowfullscreen\n",
       "        ></iframe>\n",
       "        "
      ],
      "text/plain": [
       "<IPython.lib.display.IFrame at 0x7fb6a00c2dc0>"
      ]
     },
     "metadata": {},
     "output_type": "display_data"
    }
   ],
>>>>>>> f8ee3f21
   "source": [
    "lane_segments_to_follow = [joined_lane_segments.children[lane_name] for lane_name in lanes]\n",
    "\n",
    "lane_points = []\n",
    "po = dw.PlacedObject()\n",
    "for lane_name, lane in zip(lanes, lane_segments_to_follow):\n",
    "    po.set_object(lane_name, lane, ground_truth=dw.SE2Transform.identity())\n",
    "\n",
    "dirname = d + \"extractedlane\"\n",
    "draw_object(po, outdir = dirname)"
   ]
  },
  {
   "cell_type": "markdown",
   "metadata": {},
   "source": [
    "### Get the width of one of the lane segments"
   ]
  },
  {
   "cell_type": "code",
   "execution_count": null,
   "metadata": {
    "pycharm": {
     "name": "#%%\n"
    }
   },
   "outputs": [],
   "source": [
    "width = lane_segments_to_follow[0].width"
   ]
  },
  {
   "cell_type": "markdown",
   "metadata": {},
   "source": [
    "### Merge the extracted lane segments to have one unified lane"
   ]
  },
  {
   "cell_type": "code",
   "execution_count": null,
   "metadata": {
    "pycharm": {
     "name": "#%%\n"
    }
   },
<<<<<<< HEAD
   "outputs": [],
=======
   "outputs": [
    {
     "name": "stderr",
     "output_type": "stream",
     "text": [
      "INFO:duckietown_world: \u001B[2marea\u001B[0m: RectangularArea(pmin=[ 0.00000000e+00 -1.07457464e-15],pmax=[13.46800042 13.46800042])\n",
      "DEBUG:commons.fs:Written 0.0MB to: out/unified_lane/drawing.html\n",
      "INFO:duckietown_world:Written SVG\n",
      " \u001B[2mfn_svg\u001B[0m: out/unified_lane/drawing.svg\n"
     ]
    },
    {
     "data": {
      "text/html": [
       "\n",
       "        <iframe\n",
       "            width=\"100%\"\n",
       "            height=\"600\"\n",
       "            src=\"out/unified_lane/drawing.html\"\n",
       "            frameborder=\"0\"\n",
       "            allowfullscreen\n",
       "        ></iframe>\n",
       "        "
      ],
      "text/plain": [
       "<IPython.lib.display.IFrame at 0x7fb69df80880>"
      ]
     },
     "metadata": {},
     "output_type": "display_data"
    }
   ],
>>>>>>> f8ee3f21
   "source": [
    "import itertools as it\n",
    "\n",
    "# Make a list of all the control points, while making sure that the points that overlap are only taken once\n",
    "lane_segments_to_follow_control_points = list(  \n",
    "    it.chain(\n",
    "        *[ls.control_points[:-1] if ls is not lane_segments_to_follow[-1]\n",
    "          else ls.control_points for ls in lane_segments_to_follow]\n",
    "    )\n",
    ")\n",
    "\n",
    "# Creating a unified lane segment\n",
    "lane_segments_to_follow_unified = dw.LaneSegment(\n",
    "    width=width, control_points=lane_segments_to_follow_control_points\n",
    ")\n",
    "\n",
    "# Draw the unified lane segment\n",
    "po = dw.PlacedObject()\n",
    "po.set_object(\"Unified Lane\", lane_segments_to_follow_unified, ground_truth=dw.SE2Transform.identity())\n",
    "dirname = d + \"unified_lane\"\n",
    "draw_object(po, outdir=dirname)"
   ]
  },
  {
   "cell_type": "markdown",
   "metadata": {},
   "source": [
    "### Check if the merged lane has the same total length as the sum of its parts"
   ]
  },
  {
   "cell_type": "code",
   "execution_count": null,
   "metadata": {
    "pycharm": {
     "name": "#%%\n"
    }
   },
   "outputs": [],
   "source": [
    "sum_lane_lengths = sum([ln.get_lane_length() for ln in lane_segments_to_follow])\n",
    "sum_lane_segmenst_unified = lane_segments_to_follow_unified.get_lane_length()\n",
    "msg = f\"Lanes have not the same lenght: {sum_lane_lengths} is not {sum_lane_segmenst_unified}\"\n",
    "assert isclose(sum_lane_segmenst_unified , sum_lane_lengths, abs_tol=1e-5), msg"
   ]
  },
  {
   "cell_type": "markdown",
   "metadata": {},
   "source": [
    "### All of the above has been unified in one function"
   ]
  },
  {
   "cell_type": "code",
   "execution_count": null,
   "metadata": {},
   "outputs": [
    {
     "name": "stderr",
     "output_type": "stream",
     "text": [
      "INFO:duckietown_world: \u001B[2marea\u001B[0m: RectangularArea(pmin=[ 0.00000000e+00 -1.07457464e-15],pmax=[13.46800042 13.46800042])\n",
      "DEBUG:commons.fs:already up to date out/unified_lane/drawing.html\n",
      "INFO:duckietown_world:Written SVG\n",
      " \u001B[2mfn_svg\u001B[0m: out/unified_lane/drawing.svg\n"
     ]
    },
    {
     "data": {
      "text/html": [
       "\n",
       "        <iframe\n",
       "            width=\"100%\"\n",
       "            height=\"600\"\n",
       "            src=\"out/unified_lane/drawing.html\"\n",
       "            frameborder=\"0\"\n",
       "            allowfullscreen\n",
       "        ></iframe>\n",
       "        "
      ],
      "text/plain": [
       "<IPython.lib.display.IFrame at 0x7fb69dc85c40>"
      ]
     },
     "metadata": {},
     "output_type": "display_data"
    }
   ],
   "source": [
    "lane_segments_to_follow_unified = get_lane_from_node_sequence(m=duckie_map, node_sequence=[start, end])\n",
    "\n",
    "# Draw the unified lane segment again\n",
    "po = dw.PlacedObject()\n",
    "po.set_object(\"Unified Lane\", lane_segments_to_follow_unified, ground_truth=dw.SE2Transform.identity())\n",
    "dirname = d + \"unified_lane\"\n",
    "draw_object(po, outdir=dirname)"
   ]
  },
  {
   "cell_type": "markdown",
   "metadata": {},
   "source": [
    "### It is also possible to give a longer node sequence (if nodes are skipped shortest path is computed)"
   ]
  },
  {
   "cell_type": "code",
<<<<<<< HEAD
   "execution_count": null,
   "metadata": {
    "pycharm": {
     "name": "#%%\n"
    }
   },
   "outputs": [],
=======
   "execution_count": 16,
   "metadata": {},
   "outputs": [
    {
     "name": "stderr",
     "output_type": "stream",
     "text": [
      "INFO:duckietown_world: \u001B[2marea\u001B[0m: RectangularArea(pmin=[ 0.00000000e+00 -1.07457464e-15],pmax=[13.46800042 13.46800042])\n",
      "DEBUG:commons.fs:Written 0.0MB to: out/unified_lane/drawing.html\n",
      "INFO:duckietown_world:Written SVG\n",
      " \u001B[2mfn_svg\u001B[0m: out/unified_lane/drawing.svg\n"
     ]
    },
    {
     "data": {
      "text/html": [
       "\n",
       "        <iframe\n",
       "            width=\"100%\"\n",
       "            height=\"600\"\n",
       "            src=\"out/unified_lane/drawing.html\"\n",
       "            frameborder=\"0\"\n",
       "            allowfullscreen\n",
       "        ></iframe>\n",
       "        "
      ],
      "text/plain": [
       "<IPython.lib.display.IFrame at 0x7fb69de83490>"
      ]
     },
     "metadata": {},
     "output_type": "display_data"
    }
   ],
>>>>>>> f8ee3f21
   "source": [
    "node_sequence = ['P30', 'P21', 'P10', 'P9']\n",
    "lane_segments_to_follow_unified = get_lane_from_node_sequence(m=duckie_map, node_sequence=node_sequence)\n",
    "\n",
    "# Draw the unified lane segment again\n",
    "po = dw.PlacedObject()\n",
    "po.set_object(\"Unified Lane\", lane_segments_to_follow_unified, ground_truth=dw.SE2Transform.identity())\n",
    "dirname = d + \"unified_lane\"\n",
    "draw_object(po, outdir=dirname)"
   ]
  },
  {
   "cell_type": "markdown",
   "metadata": {},
   "source": [
    "### Get a person to follow the lane"
   ]
  },
  {
   "cell_type": "code",
<<<<<<< HEAD
   "execution_count": null,
   "metadata": {
    "pycharm": {
     "name": "#%%\n"
    }
   },
=======
   "execution_count": 17,
   "metadata": {},
>>>>>>> f8ee3f21
   "outputs": [],
   "source": [
    "big_duckie = Person(width / 2)"
   ]
  },
  {
   "cell_type": "markdown",
   "metadata": {},
   "source": [
    "### Interpolate along the center line"
   ]
  },
  {
   "cell_type": "code",
   "execution_count": null,
   "metadata": {
    "pycharm": {
     "is_executing": true,
     "name": "#%%\n"
    }
   },
<<<<<<< HEAD
   "outputs": [],
=======
   "outputs": [
    {
     "name": "stderr",
     "output_type": "stream",
     "text": [
      "INFO:duckietown_world: \u001B[2marea\u001B[0m: RectangularArea(pmin=[-0.658 -0.658],pmax=[21. 21.])\n",
      "DEBUG:commons.fs:already up to date out/lane_follow_unified/drawing.html\n",
      "INFO:duckietown_world:Written SVG\n",
      " \u001B[2mfn_svg\u001B[0m: out/lane_follow_unified/drawing.svg\n"
     ]
    },
    {
     "data": {
      "text/html": [
       "\n",
       "        <iframe\n",
       "            width=\"100%\"\n",
       "            height=\"600\"\n",
       "            src=\"out/lane_follow_unified/drawing.html\"\n",
       "            frameborder=\"0\"\n",
       "            allowfullscreen\n",
       "        ></iframe>\n",
       "        "
      ],
      "text/plain": [
       "<IPython.lib.display.IFrame at 0x7fb6a2691e80>"
      ]
     },
     "metadata": {},
     "output_type": "display_data"
    }
   ],
>>>>>>> f8ee3f21
   "source": [
    "npoints = len(lane_segments_to_follow_unified.control_points) # get the control points of the lane\n",
    "points = 15\n",
    "betas = list(np.linspace(0, npoints-1, points))  # first control point beta=0, last control point beta=nbpoints-1\n",
    "\n",
    "transforms = []\n",
    "for beta in betas:\n",
    "    p = lane_segments_to_follow_unified.center_point(beta)  # get interpolated pose in SE(2)\n",
    "    transform = dw.SE2Transform.from_SE2(p)  # Transform to SE2Transform \n",
    "    transforms.append(transform)\n",
    "\n",
    "ground_truth = dw.SampledSequence[dw.SE2Transform](betas, transforms) # Setting the sequence for animation\n",
    "duckie_map_lanefollow = deepcopy(duckie_map)  # copy the map  to prevent adding objects to the \"original\" map\n",
    "duckie_map_lanefollow.set_object(\"Duckie\", big_duckie, ground_truth=ground_truth) # add a duckie with the sequence\n",
    "dirname = d + \"lane_follow_unified\"\n",
    "draw_object(duckie_map_lanefollow, outdir=dirname)"
   ]
  },
  {
   "cell_type": "markdown",
   "metadata": {},
   "source": [
    "### Define functions to interpolate along the centerlines when the position along the lane is known (in utils.py)"
   ]
  },
  {
   "cell_type": "code",
   "execution_count": null,
   "metadata": {
    "pycharm": {
     "is_executing": true,
     "name": "#%% interpolate by velocity\n"
    }
   },
   "outputs": [],
   "source": [
    "from typing import List\n",
    "\n",
    "def interpolate_along_lane(lane: dw.LaneSegment, along_lane: float) -> dw.SE2Transform:\n",
    "    \"\"\" Input: lane and 1D position along the lane. Output: Pose on the duckietown map \"\"\"\n",
    "    dw_beta = lane.beta_from_along_lane(along_lane=along_lane)  # get the beta in in the dw representation\n",
    "    p = lane.center_point(dw_beta)  # get pose\n",
    "    transform = dw.SE2Transform.from_SE2(p)\n",
    "    return transform\n",
    "\n",
    "def interpolate_along_lane_n_points(\n",
    "    lane: dw.LaneSegment,\n",
    "    positions_along_lane: List[float]\n",
    ") -> List[dw.SE2Transform]:\n",
    "    \"\"\" Input: lane and sequence of 1D positions along the lane. Output: Pose sequence on the duckietown map \"\"\"\n",
    "    msg = f\"Positions={positions_along_lane} have to be in ascending order to follow a lane\"\n",
    "    assert all(map(isclose, sorted(positions_along_lane), positions_along_lane)), msg\n",
    "    transforms = [interpolate_along_lane(lane, along_lane) for along_lane in positions_along_lane]\n",
    "    return transforms"
   ]
  },
  {
   "cell_type": "markdown",
   "metadata": {
    "pycharm": {
     "name": "#%% md\n"
    }
   },
   "source": [
    "### Test functions"
   ]
  },
  {
   "cell_type": "code",
   "execution_count": null,
   "metadata": {
    "pycharm": {
     "is_executing": true,
     "name": "#%%\n"
    }
   },
<<<<<<< HEAD
   "outputs": [],
=======
   "outputs": [
    {
     "name": "stderr",
     "output_type": "stream",
     "text": [
      "INFO:duckietown_world: \u001B[2marea\u001B[0m: RectangularArea(pmin=[-0.658 -0.658],pmax=[21. 21.])\n",
      "DEBUG:commons.fs:already up to date out/lane_follow_along_lane_interpolated/drawing.html\n",
      "INFO:duckietown_world:Written SVG\n",
      " \u001B[2mfn_svg\u001B[0m: out/lane_follow_along_lane_interpolated/drawing.svg\n"
     ]
    },
    {
     "data": {
      "text/html": [
       "\n",
       "        <iframe\n",
       "            width=\"100%\"\n",
       "            height=\"600\"\n",
       "            src=\"out/lane_follow_along_lane_interpolated/drawing.html\"\n",
       "            frameborder=\"0\"\n",
       "            allowfullscreen\n",
       "        ></iframe>\n",
       "        "
      ],
      "text/plain": [
       "<IPython.lib.display.IFrame at 0x7fb69dc96c40>"
      ]
     },
     "metadata": {},
     "output_type": "display_data"
    }
   ],
>>>>>>> f8ee3f21
   "source": [
    "max_length = lane_segments_to_follow_unified.get_lane_length()  # get total length of the lane\n",
    "points = 100  # number of points to interpolate\n",
    "positions_along_lane = list(np.linspace(0, max_length, points))  # sequence of 1D position along the lane\n",
    "timestamps = range(points) # just number of points\n",
    "transforms = interpolate_along_lane_n_points(lane_segments_to_follow_unified, positions_along_lane)\n",
    "\n",
    "# Animation\n",
    "ground_truth = dw.SampledSequence[dw.SE2Transform](timestamps, transforms)\n",
    "duckie_map_lanefollow = deepcopy(duckie_map)\n",
    "duckie_map_lanefollow.set_object(\"Duckie\", big_duckie, ground_truth=ground_truth)\n",
    "dirname = d + \"lane_follow_along_lane_interpolated\"\n",
    "draw_object(duckie_map_lanefollow, outdir=dirname)"
   ]
  },
  {
   "cell_type": "markdown",
   "metadata": {},
   "source": [
    "### Define functions to interpolate along center line beta=0 start beta=1 end (in utils.py)"
   ]
  },
  {
   "cell_type": "code",
   "execution_count": 21,
   "metadata": {
    "pycharm": {
     "is_executing": true,
     "name": "#%%\n"
    }
   },
   "outputs": [],
   "source": [
    "def interpolate(lane: dw.LaneSegment, beta: float) -> dw.SE2Transform:\n",
    "    \"\"\" Interpolate along the centerline of a lane. Start: beta=0, End beta=1 \"\"\"\n",
    "    lane_length = lane.get_lane_length() # get the length of the lane\n",
    "    along_lane = beta * lane_length # get the corresponding position along the lane\n",
    "    transform = interpolate_along_lane(lane=lane, along_lane=along_lane)\n",
    "    return transform\n",
    "\n",
    "def interpolate_n_points(lane: dw.LaneSegment, betas: List[float]) -> List[dw.SE2Transform]:\n",
    "    \"\"\" Get pose sequence as a SE2Transform along the center line of a lane, beta=0 start beta=1 end \"\"\"\n",
    "    msg = f\"betas = {betas} have to be in ascending order to follow a lane\"\n",
    "    assert all(map(isclose, sorted(betas), betas)), msg  # check if values are ascending\n",
    "    transforms = [interpolate(lane, beta) for beta in betas]\n",
    "    return transforms\n"
   ]
  },
  {
   "cell_type": "markdown",
   "metadata": {},
   "source": [
    "### Test the functions"
   ]
  },
  {
   "cell_type": "code",
   "execution_count": 22,
   "metadata": {
    "pycharm": {
     "is_executing": true,
     "name": "#%%\n"
    }
   },
   "outputs": [
    {
     "name": "stderr",
     "output_type": "stream",
     "text": [
      "INFO:duckietown_world: \u001B[2marea\u001B[0m: RectangularArea(pmin=[-0.658 -0.658],pmax=[21. 21.])\n",
      "DEBUG:commons.fs:already up to date out/lane_follow_interpolated/drawing.html\n",
      "INFO:duckietown_world:Written SVG\n",
      " \u001B[2mfn_svg\u001B[0m: out/lane_follow_interpolated/drawing.svg\n"
     ]
    },
    {
     "data": {
      "text/html": [
       "\n",
       "        <iframe\n",
       "            width=\"100%\"\n",
       "            height=\"600\"\n",
       "            src=\"out/lane_follow_interpolated/drawing.html\"\n",
       "            frameborder=\"0\"\n",
       "            allowfullscreen\n",
       "        ></iframe>\n",
       "        "
      ],
      "text/plain": [
       "<IPython.lib.display.IFrame at 0x7fb69df80580>"
      ]
     },
     "metadata": {},
     "output_type": "display_data"
    }
   ],
   "source": [
    "points = 60 # number of interpolation points\n",
    "betas = list(np.linspace(0,1,points))\n",
    "timestamps = range(points)\n",
    "transforms = interpolate_n_points(lane_segments_to_follow_unified, betas)  # get the pose sequence\n",
    "\n",
    "# Animation\n",
    "ground_truth = dw.SampledSequence[dw.SE2Transform](timestamps, transforms)\n",
    "duckie_map_lanefollow = deepcopy(duckie_map)\n",
    "duckie_map_lanefollow.set_object(\"Duckie\", big_duckie, ground_truth=ground_truth)\n",
    "dirname = d + \"lane_follow_interpolated\"\n",
    "draw_object(duckie_map_lanefollow, outdir=dirname)\n"
   ]
  },
  {
   "cell_type": "markdown",
   "metadata": {
    "pycharm": {
     "name": "#%% md\n"
    }
   },
   "source": [
    "## Collection of other useful functions\n",
    "\n",
    "### Sample some center line points of a lane (default 5 points)"
   ]
  },
  {
   "cell_type": "code",
<<<<<<< HEAD
   "execution_count": null,
=======
   "execution_count": 23,
>>>>>>> f8ee3f21
   "metadata": {
    "pycharm": {
     "is_executing": true,
     "name": "#%%\n"
    }
   },
<<<<<<< HEAD
   "outputs": [],
=======
   "outputs": [
    {
     "name": "stdout",
     "output_type": "stream",
     "text": [
      "[array([[ 2.83276934e-16, -1.00000000e+00,  1.28100004e+01],\n",
      "       [ 1.00000000e+00,  2.83276934e-16, -8.88178420e-16],\n",
      "       [ 0.00000000e+00,  0.00000000e+00,  1.00000000e+00]]), array([[ 2.83276934e-16, -1.00000000e+00,  1.28100004e+01],\n",
      "       [ 1.00000000e+00,  2.83276934e-16,  1.43181818e+00],\n",
      "       [ 0.00000000e+00,  0.00000000e+00,  1.00000000e+00]]), array([[ 2.83276934e-16, -1.00000000e+00,  1.28100004e+01],\n",
      "       [ 1.00000000e+00,  2.83276934e-16,  2.86363636e+00],\n",
      "       [ 0.00000000e+00,  0.00000000e+00,  1.00000000e+00]]), array([[ 2.83276934e-16, -1.00000000e+00,  1.28100004e+01],\n",
      "       [ 1.00000000e+00,  2.83276934e-16,  4.29545455e+00],\n",
      "       [ 0.00000000e+00,  0.00000000e+00,  1.00000000e+00]]), array([[ 2.83276934e-16, -1.00000000e+00,  1.28100004e+01],\n",
      "       [ 1.00000000e+00,  2.83276934e-16,  5.72727273e+00],\n",
      "       [ 0.00000000e+00,  0.00000000e+00,  1.00000000e+00]]), array([[ 6.12323426e-17, -1.00000000e+00,  1.28100004e+01],\n",
      "       [ 1.00000000e+00,  6.12323426e-17,  7.08209092e+00],\n",
      "       [ 0.00000000e+00,  0.00000000e+00,  1.00000000e+00]]), array([[ 6.12323426e-17, -1.00000000e+00,  1.28100004e+01],\n",
      "       [ 1.00000000e+00,  6.12323426e-17,  7.82090920e+00],\n",
      "       [ 0.00000000e+00,  0.00000000e+00,  1.00000000e+00]]), array([[ 6.12323426e-17, -1.00000000e+00,  1.28100004e+01],\n",
      "       [ 1.00000000e+00,  6.12323426e-17,  8.55972747e+00],\n",
      "       [ 0.00000000e+00,  0.00000000e+00,  1.00000000e+00]]), array([[ 6.12323426e-17, -1.00000000e+00,  1.28100004e+01],\n",
      "       [ 1.00000000e+00,  6.12323426e-17,  9.29854575e+00],\n",
      "       [ 0.00000000e+00,  0.00000000e+00,  1.00000000e+00]]), array([[ 6.12323426e-17, -1.00000000e+00,  1.28100004e+01],\n",
      "       [ 1.00000000e+00,  6.12323426e-17,  1.00373640e+01],\n",
      "       [ 0.00000000e+00,  0.00000000e+00,  1.00000000e+00]]), array([[-0.03569233, -0.99936283, 12.809383  ],\n",
      "       [ 0.99936283, -0.03569233, 10.63539977],\n",
      "       [ 0.        ,  0.        ,  1.        ]]), array([[-0.19509033, -0.98078528, 12.79631049],\n",
      "       [ 0.98078528, -0.19509033, 10.73981045],\n",
      "       [ 0.        ,  0.        ,  1.        ]]), array([[-0.34946419, -0.93694972, 12.76670482],\n",
      "       [ 0.93694972, -0.34946419, 10.84078563],\n",
      "       [ 0.        ,  0.        ,  1.        ]]), array([[-0.49483835, -0.86898504, 12.72132843],\n",
      "       [ 0.86898504, -0.49483835, 10.9357249 ],\n",
      "       [ 0.        ,  0.        ,  1.        ]]), array([[-0.62746902, -0.77864153, 12.66134989],\n",
      "       [ 0.77864153, -0.62746902, 11.02218331],\n",
      "       [ 0.        ,  0.        ,  1.        ]]), array([[-0.74394055, -0.66824578, 12.58872577],\n",
      "       [ 0.66824578, -0.74394055, 11.09836898],\n",
      "       [ 0.        ,  0.        ,  1.        ]]), array([[-0.84125352, -0.5406408 , 12.50560143],\n",
      "       [ 0.5406408 , -0.84125352, 11.16288906],\n",
      "       [ 0.        ,  0.        ,  1.        ]]), array([[-0.91690182, -0.39911279, 12.41322683],\n",
      "       [ 0.39911279, -0.91690182, 11.21328182],\n",
      "       [ 0.        ,  0.        ,  1.        ]]), array([[-0.96893729, -0.24730648, 12.31398088],\n",
      "       [ 0.24730648, -0.96893729, 11.24824951],\n",
      "       [ 0.        ,  0.        ,  1.        ]]), array([[-0.99601987, -0.08913133, 12.21041945],\n",
      "       [ 0.08913133, -0.99601987, 11.26689161],\n",
      "       [ 0.        ,  0.        ,  1.        ]]), array([[-1.00000000e+00,  1.22464685e-16,  1.16836368e+01],\n",
      "       [-1.22464685e-16, -1.00000000e+00,  1.12700005e+01],\n",
      "       [ 0.00000000e+00,  0.00000000e+00,  1.00000000e+00]]), array([[-1.00000000e+00,  1.22464685e-16,  1.06298185e+01],\n",
      "       [-1.22464685e-16, -1.00000000e+00,  1.12700005e+01],\n",
      "       [ 0.00000000e+00,  0.00000000e+00,  1.00000000e+00]]), array([[-1.00000000e+00,  1.22464685e-16,  9.57600021e+00],\n",
      "       [-1.22464685e-16, -1.00000000e+00,  1.12700005e+01],\n",
      "       [ 0.00000000e+00,  0.00000000e+00,  1.00000000e+00]]), array([[-1.00000000e+00,  1.22464685e-16,  8.52218194e+00],\n",
      "       [-1.22464685e-16, -1.00000000e+00,  1.12700005e+01],\n",
      "       [ 0.00000000e+00,  0.00000000e+00,  1.00000000e+00]]), array([[-1.00000000e+00,  1.22464685e-16,  7.46836368e+00],\n",
      "       [-1.22464685e-16, -1.00000000e+00,  1.12700005e+01],\n",
      "       [ 0.00000000e+00,  0.00000000e+00,  1.00000000e+00]]), array([[-1.00000000e+00,  1.22464685e-16,  6.80113636e+00],\n",
      "       [-1.22464685e-16, -1.00000000e+00,  1.12700005e+01],\n",
      "       [ 0.00000000e+00,  0.00000000e+00,  1.00000000e+00]]), array([[-1.00000000e+00,  1.22464685e-16,  6.44318182e+00],\n",
      "       [-1.22464685e-16, -1.00000000e+00,  1.12700005e+01],\n",
      "       [ 0.00000000e+00,  0.00000000e+00,  1.00000000e+00]]), array([[-1.00000000e+00,  1.22464685e-16,  6.08522727e+00],\n",
      "       [-1.22464685e-16, -1.00000000e+00,  1.12700005e+01],\n",
      "       [ 0.00000000e+00,  0.00000000e+00,  1.00000000e+00]]), array([[-1.00000000e+00,  1.22464685e-16,  5.72727273e+00],\n",
      "       [-1.22464685e-16, -1.00000000e+00,  1.12700005e+01],\n",
      "       [ 0.00000000e+00,  0.00000000e+00,  1.00000000e+00]]), array([[-1.00000000e+00,  1.22464685e-16,  5.36931818e+00],\n",
      "       [-1.22464685e-16, -1.00000000e+00,  1.12700005e+01],\n",
      "       [ 0.00000000e+00,  0.00000000e+00,  1.00000000e+00]]), array([[-0.9942703 , -0.10689512,  4.98334831],\n",
      "       [ 0.10689512, -0.9942703 , 11.29013276],\n",
      "       [ 0.        ,  0.        ,  1.        ]]), array([[-0.96436877, -0.26456168,  4.59121487],\n",
      "       [ 0.26456168, -0.96436877, 11.3733983 ],\n",
      "       [ 0.        ,  0.        ,  1.        ]]), array([[-0.90963199, -0.41541502,  4.21744982],\n",
      "       [ 0.41541502, -0.90963199, 11.51831715],\n",
      "       [ 0.        ,  0.        ,  1.        ]]), array([[-0.8314696 , -0.55557025,  3.87167868],\n",
      "       [ 0.55557025, -0.8314696 , 11.72115723],\n",
      "       [ 0.        ,  0.        ,  1.        ]]), array([[-0.73189451, -0.68141795,  3.56280602],\n",
      "       [ 0.68141795, -0.73189451, 11.97669484],\n",
      "       [ 0.        ,  0.        ,  1.        ]]), array([[-0.78971719, -0.61347105,  3.27065071],\n",
      "       [ 0.61347105, -0.78971719, 12.25141479],\n",
      "       [ 0.        ,  0.        ,  1.        ]]), array([[-0.87767898, -0.47924897,  2.94023105],\n",
      "       [ 0.47924897, -0.87767898, 12.47840519],\n",
      "       [ 0.        ,  0.        ,  1.        ]]), array([[-0.94303804, -0.33268486,  2.57775674],\n",
      "       [ 0.33268486, -0.94303804, 12.64961899],\n",
      "       [ 0.        ,  0.        ,  1.        ]]), array([[-0.98411119, -0.17755318,  2.19256253],\n",
      "       [ 0.17755318, -0.98411119, 12.76064696],\n",
      "       [ 0.        ,  0.        ,  1.        ]]), array([[-0.99984068, -0.01784899,  1.79456826],\n",
      "       [ 0.01784899, -0.99984068, 12.80862981],\n",
      "       [ 0.        ,  0.        ,  1.        ]]), array([[-1.00000000e+00,  1.22464685e-16,  1.43181818e+00],\n",
      "       [-1.22464685e-16, -1.00000000e+00,  1.28100004e+01],\n",
      "       [ 0.00000000e+00,  0.00000000e+00,  1.00000000e+00]]), array([[-1.00000000e+00,  1.22464685e-16,  1.07386364e+00],\n",
      "       [-1.22464685e-16, -1.00000000e+00,  1.28100004e+01],\n",
      "       [ 0.00000000e+00,  0.00000000e+00,  1.00000000e+00]]), array([[-1.00000000e+00,  1.22464685e-16,  7.15909091e-01],\n",
      "       [-1.22464685e-16, -1.00000000e+00,  1.28100004e+01],\n",
      "       [ 0.00000000e+00,  0.00000000e+00,  1.00000000e+00]]), array([[-1.00000000e+00,  1.22464685e-16,  3.57954545e-01],\n",
      "       [-1.22464685e-16, -1.00000000e+00,  1.28100004e+01],\n",
      "       [ 0.00000000e+00,  0.00000000e+00,  1.00000000e+00]]), array([[-1.00000000e+00,  1.22464685e-16,  4.44089210e-16],\n",
      "       [-1.22464685e-16, -1.00000000e+00,  1.28100004e+01],\n",
      "       [ 0.00000000e+00,  0.00000000e+00,  1.00000000e+00]])]\n"
     ]
    }
   ],
>>>>>>> f8ee3f21
   "source": [
    "lane_points = lane_segments_to_follow_unified.center_line_points()  # in SE(2)\n",
    "print(lane_points)"
   ]
  },
  {
   "cell_type": "markdown",
   "metadata": {
    "pycharm": {
     "name": "#%% md\n"
    }
   },
   "source": [
    "### Get the coordinates of the tile for a certain pose on the map"
   ]
  },
  {
   "cell_type": "code",
<<<<<<< HEAD
   "execution_count": null,
=======
   "execution_count": 24,
>>>>>>> f8ee3f21
   "metadata": {
    "pycharm": {
     "is_executing": true,
     "name": "#%%\n"
    }
   },
<<<<<<< HEAD
   "outputs": [],
=======
   "outputs": [
    {
     "name": "stdout",
     "output_type": "stream",
     "text": [
      "TileCoords(i=1,j=0,orientation=S)\n"
     ]
    }
   ],
>>>>>>> f8ee3f21
   "source": [
    "q = lane_points[2]  # some pose\n",
    "tile_at_point = get_tile_at_point(duckie_map, q)\n",
    "print(tile_at_point)"
   ]
  },
  {
   "cell_type": "markdown",
   "metadata": {
    "pycharm": {
     "name": "#%% md\n"
    }
   },
   "source": [
    "### Get a collection of useful information for the pose in the map"
   ]
  },
  {
   "cell_type": "code",
<<<<<<< HEAD
   "execution_count": null,
=======
   "execution_count": 25,
>>>>>>> f8ee3f21
   "metadata": {
    "pycharm": {
     "is_executing": true,
     "name": "#%%\n"
    }
   },
<<<<<<< HEAD
   "outputs": [],
=======
   "outputs": [
    {
     "name": "stdout",
     "output_type": "stream",
     "text": [
      "[GetLanePoseResult(tile=Tile(children={'straight_double': PlacedObject(children={'lane1': LaneSegment(children={}, spatial_relations={}), 'lane2': LaneSegment(children={}, spatial_relations={}), 'lane3': LaneSegment(children={}, spatial_relations={}), 'lane4': LaneSegment(children={}, spatial_relations={}), 'lane5': LaneSegment(children={}, spatial_relations={}), 'lane6': LaneSegment(children={}, spatial_relations={}), 'lane7': LaneSegment(children={}, spatial_relations={}), 'lane8': LaneSegment(children={}, spatial_relations={})}, spatial_relations={'lane1': GroundTruth(() -> ('lane1',)  SE2Transform([0.0, 0.0],0.0)), 'lane2': GroundTruth(() -> ('lane2',)  SE2Transform([0.0, 0.0],0.0)), 'lane3': GroundTruth(() -> ('lane3',)  SE2Transform([0.0, 0.0],180.0)), 'lane4': GroundTruth(() -> ('lane4',)  SE2Transform([0.0, 0.0],180.0)), 'lane5': GroundTruth(() -> ('lane5',)  SE2Transform([0.0, 0.0],0.0)), 'lane6': GroundTruth(() -> ('lane6',)  SE2Transform([0.0, 0.0],0.0)), 'lane7': GroundTruth(() -> ('lane7',)  SE2Transform([0.0, 0.0],180.0)), 'lane8': GroundTruth(() -> ('lane8',)  SE2Transform([0.0, 0.0],180.0))})}, spatial_relations={1: GroundTruth(() -> ('straight_double',)  SE2Transform([0.0, 0.0],0.0))}), tile_fqn=('tilemap', 'tile-1-0'), tile_transform=TransformSequence([Scale2D(scale=7), TileCoords(i=1,j=0,orientation=S)]), tile_relative_pose=Matrix2D(m=[[-1.4285715e-01 -1.4225705e-17  9.0909071e-02]\n",
      " [ 1.4225705e-17 -1.4285715e-01  3.3000013e-01]\n",
      " [ 0.0000000e+00  0.0000000e+00  1.0000000e+00]]), lane_segment=LaneSegment(children={}, spatial_relations={}), lane_segment_fqn=('tilemap', 'tile-1-0', 'straight_double', 'lane3'), lane_pose=LanePose(inside=True,lateral_inside=True,outside_left=False,outside_right=False,lateral=-1.41752620586022e-07,lateral_left=0.094,lateral_right=-0.094,along_inside=True,along_before=False,along_after=False,along_lane=0.4090909273786981,relative_heading=2.288475738010615e-17,distance_from_left=0.09400014175262059,distance_from_right=0.09399985824737941,distance_from_center=1.41752620586022e-07,center_point=SE2Transform([-0.09090907262130188, -0.33000001311302185],0.0),correct_direction=True), lane_segment_relative_pose=Matrix2D(m=[[ 1.4285715e-01 -3.2692513e-18 -9.0909071e-02]\n",
      " [ 3.2692513e-18  1.4285715e-01 -3.3000013e-01]\n",
      " [ 0.0000000e+00  0.0000000e+00  1.0000000e+00]]), tile_coords=TileCoords(i=1,j=0,orientation=S), lane_segment_transform=TransformSequence([Scale2D(scale=7), TileCoords(i=1,j=0,orientation=S), SE2Transform([0.0, 0.0],0.0), SE2Transform([0.0, 0.0],180.0)]), center_point=Matrix2D(m=[[ 2.1431318e-15 -7.0000000e+00  1.2810000e+01]\n",
      " [ 7.0000000e+00  2.1431318e-15  2.8636365e+00]\n",
      " [ 0.0000000e+00  0.0000000e+00  1.0000000e+00]])), GetLanePoseResult(tile=Tile(children={'straight_double': PlacedObject(children={'lane1': LaneSegment(children={}, spatial_relations={}), 'lane2': LaneSegment(children={}, spatial_relations={}), 'lane3': LaneSegment(children={}, spatial_relations={}), 'lane4': LaneSegment(children={}, spatial_relations={}), 'lane5': LaneSegment(children={}, spatial_relations={}), 'lane6': LaneSegment(children={}, spatial_relations={}), 'lane7': LaneSegment(children={}, spatial_relations={}), 'lane8': LaneSegment(children={}, spatial_relations={})}, spatial_relations={'lane1': GroundTruth(() -> ('lane1',)  SE2Transform([0.0, 0.0],0.0)), 'lane2': GroundTruth(() -> ('lane2',)  SE2Transform([0.0, 0.0],0.0)), 'lane3': GroundTruth(() -> ('lane3',)  SE2Transform([0.0, 0.0],180.0)), 'lane4': GroundTruth(() -> ('lane4',)  SE2Transform([0.0, 0.0],180.0)), 'lane5': GroundTruth(() -> ('lane5',)  SE2Transform([0.0, 0.0],0.0)), 'lane6': GroundTruth(() -> ('lane6',)  SE2Transform([0.0, 0.0],0.0)), 'lane7': GroundTruth(() -> ('lane7',)  SE2Transform([0.0, 0.0],180.0)), 'lane8': GroundTruth(() -> ('lane8',)  SE2Transform([0.0, 0.0],180.0))})}, spatial_relations={1: GroundTruth(() -> ('straight_double',)  SE2Transform([0.0, 0.0],0.0))}), tile_fqn=('tilemap', 'tile-1-0'), tile_transform=TransformSequence([Scale2D(scale=7), TileCoords(i=1,j=0,orientation=S)]), tile_relative_pose=Matrix2D(m=[[-1.4285715e-01 -1.4225705e-17  9.0909071e-02]\n",
      " [ 1.4225705e-17 -1.4285715e-01  3.3000013e-01]\n",
      " [ 0.0000000e+00  0.0000000e+00  1.0000000e+00]]), lane_segment=LaneSegment(children={}, spatial_relations={}), lane_segment_fqn=('tilemap', 'tile-1-0', 'straight_double', 'lane7'), lane_pose=LanePose(inside=True,lateral_inside=True,outside_left=False,outside_right=False,lateral=-0.037019750488085756,lateral_left=0.094,lateral_right=-0.094,along_inside=True,along_before=False,along_after=False,along_lane=0.3990739019773959,relative_heading=-0.4177359710537773,distance_from_left=0.13101975048808576,distance_from_right=0.056980249511914244,distance_from_center=0.037019750488085756,center_point=SE2Transform([-0.10592765147479563, -0.296163708497566],23.9),correct_direction=True), lane_segment_relative_pose=Matrix2D(m=[[ 1.4285715e-01 -3.2692513e-18 -9.0909071e-02]\n",
      " [ 3.2692513e-18  1.4285715e-01 -3.3000013e-01]\n",
      " [ 0.0000000e+00  0.0000000e+00  1.0000000e+00]]), tile_coords=TileCoords(i=1,j=0,orientation=S), lane_segment_transform=TransformSequence([Scale2D(scale=7), TileCoords(i=1,j=0,orientation=S), SE2Transform([0.0, 0.0],0.0), SE2Transform([0.0, 0.0],180.0)]), center_point=Matrix2D(m=[[-2.839845  -6.3980684 12.573146 ]\n",
      " [ 6.3980684 -2.839845   2.7585065]\n",
      " [ 0.         0.         1.       ]]))]\n"
     ]
    }
   ],
>>>>>>> f8ee3f21
   "source": [
    "lane_poses = list(get_lane_poses(duckie_map, q))\n",
    "print(lane_poses)"
   ]
  },
  {
   "cell_type": "markdown",
   "metadata": {
    "pycharm": {
     "name": "#%% md\n"
    }
   },
   "source": [
    "### Get the evaluation of a simulated sequence"
   ]
  },
  {
   "cell_type": "code",
<<<<<<< HEAD
   "execution_count": null,
=======
   "execution_count": 26,
>>>>>>> f8ee3f21
   "metadata": {
    "pycharm": {
     "is_executing": true,
     "name": "#%%\n"
    }
   },
<<<<<<< HEAD
   "outputs": [],
=======
   "outputs": [
    {
     "name": "stdout",
     "output_type": "stream",
     "text": [
      "deviation-heading : RuleEvaluationResult(<duckietown_world.rules.in_drivable_lane.DeviationHeading object at 0x7fb69ddd65b0>, {(): EvaluatedMetric(Deviation from lane direction, 8.41138747774478e-06)})\n",
      "\n",
      "in-drivable-lane : RuleEvaluationResult(<duckietown_world.rules.in_drivable_lane.InDrivableLane object at 0x7fb69df80940>, {(): EvaluatedMetric(Drivable areas, 0.0)})\n",
      "\n",
      "deviation-center-line : RuleEvaluationResult(<duckietown_world.rules.in_drivable_lane.DeviationFromCenterLine object at 0x7fb69df80040>, {(): EvaluatedMetric(Deviation from center line, 7.725645922163071e-06)})\n",
      "\n",
      "driving-distance : RuleEvaluationResult(<duckietown_world.rules.in_drivable_lane.DrivenLength object at 0x7fb69df80580>, {('driven_any',): EvaluatedMetric(Distance, 24.198989127743367), ('driven_lanedir',): EvaluatedMetric(Lane distance, 24.161493161658232)})\n",
      "\n",
      "driving-distance-consecutive : RuleEvaluationResult(<duckietown_world.rules.in_drivable_lane.DrivenLengthConsecutive object at 0x7fb69d437ac0>, {('driven_lanedir_consec',): EvaluatedMetric(Consecutive lane distance, 13.130076886078536)})\n",
      "\n",
      "survival_time : RuleEvaluationResult(<duckietown_world.rules.in_drivable_lane.SurvivalTime object at 0x7fb69deb73a0>, {(): EvaluatedMetric(Survival time, 59.0)})\n",
      "\n"
     ]
    }
   ],
>>>>>>> f8ee3f21
   "source": [
    "timestamps_as_floats = list(map(float, timestamps))  # timestamps have to be floats for it to work\n",
    "evaluated_rules = evaluate_rules(\n",
    "    poses_sequence=ground_truth,\n",
    "    interval=dw.SampledSequence[dw.Timestamp](timestamps_as_floats, timestamps_as_floats),\n",
    "    world=duckie_map,\n",
    "    ego_name=\"Duckie\"\n",
    ")\n",
    "for key, item in evaluated_rules.items():\n",
    "    print(f\"{key} : {item}\\n\")"
   ]
  },
  {
   "cell_type": "markdown",
   "metadata": {
    "pycharm": {
     "name": "#%% md\n"
    }
   },
   "source": [
    "### Get a LanePose for a certain pose with very detailed information\n",
    "\n",
    "Information about the \"position in the lane\"\n",
    "Am I inside the lane? If not why not?"
   ]
  },
  {
   "cell_type": "code",
<<<<<<< HEAD
   "execution_count": null,
=======
   "execution_count": 27,
>>>>>>> f8ee3f21
   "metadata": {
    "pycharm": {
     "is_executing": true,
     "name": "#%%\n"
    }
   },
<<<<<<< HEAD
   "outputs": [],
=======
   "outputs": [
    {
     "name": "stdout",
     "output_type": "stream",
     "text": [
      "LanePose(inside=True,lateral_inside=True,outside_left=False,outside_right=False,lateral=0.0,lateral_left=0.658,lateral_right=-0.658,along_inside=True,along_before=False,along_after=False,along_lane=2.864562881552874,relative_heading=0.0,distance_from_left=0.658,distance_from_right=0.658,distance_from_center=0.0,center_point=SE2Transform([12.810000419616701, 2.8645628815528728],90.0),correct_direction=True)\n",
      "\n",
      "\n",
      "True\n",
      "\n",
      "\n",
      "True\n"
     ]
    }
   ],
>>>>>>> f8ee3f21
   "source": [
    "lane_pose = lane_segments_to_follow_unified.lane_pose_from_SE2(q)\n",
    "print(lane_pose)\n",
    "print(\"\\n\")\n",
    "print(lane_pose.inside)\n",
    "print(\"\\n\")\n",
    "print(lane_pose.correct_direction)"
   ]
  }
 ],
 "metadata": {
  "kernelspec": {
   "display_name": "Python 3",
   "language": "python",
   "name": "python3"
  },
  "language_info": {
   "codemirror_mode": {
    "name": "ipython",
    "version": 3
   },
   "file_extension": ".py",
   "mimetype": "text/x-python",
   "name": "python",
   "nbconvert_exporter": "python",
   "pygments_lexer": "ipython3",
   "version": "3.8.5"
  }
 },
 "nbformat": 4,
 "nbformat_minor": 1
}<|MERGE_RESOLUTION|>--- conflicted
+++ resolved
@@ -73,11 +73,8 @@
     "from duckietown_world.rules.rule import evaluate_rules\n",
     "\n",
     "from world.map_loading import load_driving_game_map\n",
-<<<<<<< HEAD
-=======
     "from world.skeleton_graph import get_skeleton_graph\n",
     "from world.utils import get_lane_from_node_sequence\n",
->>>>>>> f8ee3f21
     "\n",
     "# Some settings\n",
     "contracts.disable_all()\n",
@@ -89,7 +86,7 @@
     "    def __init__(self, radius, *args, **kwargs):\n",
     "        self.radius = radius\n",
     "        dw.PlacedObject.__init__(self, *args, **kwargs)\n",
-    "        \n",
+    "\n",
     "    def draw_svg(self, drawing, g):\n",
     "        # drawing is done using the library svgwrite\n",
     "        c = drawing.circle(center=(0, 0), r=self.radius, fill='red')\n",
@@ -98,7 +95,7 @@
     "        dw.draw_axes(drawing, g)\n",
     "\n",
     "    def extent_points(self):\n",
-    "        # set of points describing the boundary \n",
+    "        # set of points describing the boundary\n",
     "        L = self.radius\n",
     "        return [(-L, -L), (+L, +L)]"
    ]
@@ -198,43 +195,7 @@
      "name": "#%%\n"
     }
    },
-<<<<<<< HEAD
-   "outputs": [],
-=======
-   "outputs": [
-    {
-     "name": "stderr",
-     "output_type": "stream",
-     "text": [
-      "INFO:duckietown_world: \u001B[2mdata\u001B[0m: /home/chrigi/Master-Thesis-Code/driving-games/venv/lib/python3.8/site-packages/duckietown_world/data\n",
-      "INFO:duckietown_world: \u001B[2marea\u001B[0m: RectangularArea(pmin=[-7.26950417e-16 -9.08687931e-16],pmax=[21. 21.])\n",
-      "DEBUG:commons.fs:already up to date out/4way-double-intersection-only/drawing.html\n",
-      "INFO:duckietown_world:Written SVG\n",
-      " \u001B[2mfn_svg\u001B[0m: out/4way-double-intersection-only/drawing.svg\n"
-     ]
-    },
-    {
-     "data": {
-      "text/html": [
-       "\n",
-       "        <iframe\n",
-       "            width=\"100%\"\n",
-       "            height=\"600\"\n",
-       "            src=\"out/4way-double-intersection-only/drawing.html\"\n",
-       "            frameborder=\"0\"\n",
-       "            allowfullscreen\n",
-       "        ></iframe>\n",
-       "        "
-      ],
-      "text/plain": [
-       "<IPython.lib.display.IFrame at 0x7fb69dde5eb0>"
-      ]
-     },
-     "metadata": {},
-     "output_type": "display_data"
-    }
-   ],
->>>>>>> f8ee3f21
+   "outputs": [],
    "source": [
     "map_name = \"4way-double-intersection-only\"\n",
     "dirname = d + map_name\n",
@@ -285,42 +246,7 @@
      "name": "#%%\n"
     }
    },
-<<<<<<< HEAD
-   "outputs": [],
-=======
-   "outputs": [
-    {
-     "name": "stderr",
-     "output_type": "stream",
-     "text": [
-      "INFO:duckietown_world: \u001B[2marea\u001B[0m: RectangularArea(pmin=[-6.05252736e-16 -1.07457464e-15],pmax=[21. 21.])\n",
-      "DEBUG:commons.fs:already up to date out/4wayjoinedlane/drawing.html\n",
-      "INFO:duckietown_world:Written SVG\n",
-      " \u001B[2mfn_svg\u001B[0m: out/4wayjoinedlane/drawing.svg\n"
-     ]
-    },
-    {
-     "data": {
-      "text/html": [
-       "\n",
-       "        <iframe\n",
-       "            width=\"100%\"\n",
-       "            height=\"600\"\n",
-       "            src=\"out/4wayjoinedlane/drawing.html\"\n",
-       "            frameborder=\"0\"\n",
-       "            allowfullscreen\n",
-       "        ></iframe>\n",
-       "        "
-      ],
-      "text/plain": [
-       "<IPython.lib.display.IFrame at 0x7fb69ddcabe0>"
-      ]
-     },
-     "metadata": {},
-     "output_type": "display_data"
-    }
-   ],
->>>>>>> f8ee3f21
+   "outputs": [],
    "source": [
     "joined_lane_segments = skeleton_graph.root2\n",
     "\n",
@@ -371,22 +297,7 @@
      "name": "#%%\n"
     }
    },
-<<<<<<< HEAD
-   "outputs": [],
-=======
-   "outputs": [
-    {
-     "name": "stderr",
-     "output_type": "stream",
-     "text": [
-      "<ipython-input-3-fae8968dcaf2>:26: UserWarning:\n",
-      "\n",
-      "Matplotlib is currently using agg, which is a non-GUI backend, so cannot show the figure.\n",
-      "\n"
-     ]
-    }
-   ],
->>>>>>> f8ee3f21
+   "outputs": [],
    "source": [
     "pos = {}\n",
     "for n in topology_graph:\n",
@@ -415,19 +326,7 @@
      "name": "#%%\n"
     }
    },
-<<<<<<< HEAD
-   "outputs": [],
-=======
-   "outputs": [
-    {
-     "name": "stdout",
-     "output_type": "stream",
-     "text": [
-      "['ls074', 'ls032', 'ls008']\n"
-     ]
-    }
-   ],
->>>>>>> f8ee3f21
+   "outputs": [],
    "source": [
     "start = \"P30\"\n",
     "end = \"P9\"\n",
@@ -461,42 +360,7 @@
      "name": "#%%\n"
     }
    },
-<<<<<<< HEAD
-   "outputs": [],
-=======
-   "outputs": [
-    {
-     "name": "stderr",
-     "output_type": "stream",
-     "text": [
-      "INFO:duckietown_world: \u001B[2marea\u001B[0m: RectangularArea(pmin=[ 0.00000000e+00 -1.07457464e-15],pmax=[13.46800042 13.46800042])\n",
-      "DEBUG:commons.fs:already up to date out/extractedlane/drawing.html\n",
-      "INFO:duckietown_world:Written SVG\n",
-      " \u001B[2mfn_svg\u001B[0m: out/extractedlane/drawing.svg\n"
-     ]
-    },
-    {
-     "data": {
-      "text/html": [
-       "\n",
-       "        <iframe\n",
-       "            width=\"100%\"\n",
-       "            height=\"600\"\n",
-       "            src=\"out/extractedlane/drawing.html\"\n",
-       "            frameborder=\"0\"\n",
-       "            allowfullscreen\n",
-       "        ></iframe>\n",
-       "        "
-      ],
-      "text/plain": [
-       "<IPython.lib.display.IFrame at 0x7fb6a00c2dc0>"
-      ]
-     },
-     "metadata": {},
-     "output_type": "display_data"
-    }
-   ],
->>>>>>> f8ee3f21
+   "outputs": [],
    "source": [
     "lane_segments_to_follow = [joined_lane_segments.children[lane_name] for lane_name in lanes]\n",
     "\n",
@@ -544,47 +408,12 @@
      "name": "#%%\n"
     }
    },
-<<<<<<< HEAD
-   "outputs": [],
-=======
-   "outputs": [
-    {
-     "name": "stderr",
-     "output_type": "stream",
-     "text": [
-      "INFO:duckietown_world: \u001B[2marea\u001B[0m: RectangularArea(pmin=[ 0.00000000e+00 -1.07457464e-15],pmax=[13.46800042 13.46800042])\n",
-      "DEBUG:commons.fs:Written 0.0MB to: out/unified_lane/drawing.html\n",
-      "INFO:duckietown_world:Written SVG\n",
-      " \u001B[2mfn_svg\u001B[0m: out/unified_lane/drawing.svg\n"
-     ]
-    },
-    {
-     "data": {
-      "text/html": [
-       "\n",
-       "        <iframe\n",
-       "            width=\"100%\"\n",
-       "            height=\"600\"\n",
-       "            src=\"out/unified_lane/drawing.html\"\n",
-       "            frameborder=\"0\"\n",
-       "            allowfullscreen\n",
-       "        ></iframe>\n",
-       "        "
-      ],
-      "text/plain": [
-       "<IPython.lib.display.IFrame at 0x7fb69df80880>"
-      ]
-     },
-     "metadata": {},
-     "output_type": "display_data"
-    }
-   ],
->>>>>>> f8ee3f21
+   "outputs": [],
    "source": [
     "import itertools as it\n",
     "\n",
     "# Make a list of all the control points, while making sure that the points that overlap are only taken once\n",
-    "lane_segments_to_follow_control_points = list(  \n",
+    "lane_segments_to_follow_control_points = list(\n",
     "    it.chain(\n",
     "        *[ls.control_points[:-1] if ls is not lane_segments_to_follow[-1]\n",
     "          else ls.control_points for ls in lane_segments_to_follow]\n",
@@ -637,38 +466,7 @@
    "cell_type": "code",
    "execution_count": null,
    "metadata": {},
-   "outputs": [
-    {
-     "name": "stderr",
-     "output_type": "stream",
-     "text": [
-      "INFO:duckietown_world: \u001B[2marea\u001B[0m: RectangularArea(pmin=[ 0.00000000e+00 -1.07457464e-15],pmax=[13.46800042 13.46800042])\n",
-      "DEBUG:commons.fs:already up to date out/unified_lane/drawing.html\n",
-      "INFO:duckietown_world:Written SVG\n",
-      " \u001B[2mfn_svg\u001B[0m: out/unified_lane/drawing.svg\n"
-     ]
-    },
-    {
-     "data": {
-      "text/html": [
-       "\n",
-       "        <iframe\n",
-       "            width=\"100%\"\n",
-       "            height=\"600\"\n",
-       "            src=\"out/unified_lane/drawing.html\"\n",
-       "            frameborder=\"0\"\n",
-       "            allowfullscreen\n",
-       "        ></iframe>\n",
-       "        "
-      ],
-      "text/plain": [
-       "<IPython.lib.display.IFrame at 0x7fb69dc85c40>"
-      ]
-     },
-     "metadata": {},
-     "output_type": "display_data"
-    }
-   ],
+   "outputs": [],
    "source": [
     "lane_segments_to_follow_unified = get_lane_from_node_sequence(m=duckie_map, node_sequence=[start, end])\n",
     "\n",
@@ -688,50 +486,13 @@
   },
   {
    "cell_type": "code",
-<<<<<<< HEAD
-   "execution_count": null,
-   "metadata": {
-    "pycharm": {
-     "name": "#%%\n"
-    }
-   },
-   "outputs": [],
-=======
-   "execution_count": 16,
-   "metadata": {},
-   "outputs": [
-    {
-     "name": "stderr",
-     "output_type": "stream",
-     "text": [
-      "INFO:duckietown_world: \u001B[2marea\u001B[0m: RectangularArea(pmin=[ 0.00000000e+00 -1.07457464e-15],pmax=[13.46800042 13.46800042])\n",
-      "DEBUG:commons.fs:Written 0.0MB to: out/unified_lane/drawing.html\n",
-      "INFO:duckietown_world:Written SVG\n",
-      " \u001B[2mfn_svg\u001B[0m: out/unified_lane/drawing.svg\n"
-     ]
-    },
-    {
-     "data": {
-      "text/html": [
-       "\n",
-       "        <iframe\n",
-       "            width=\"100%\"\n",
-       "            height=\"600\"\n",
-       "            src=\"out/unified_lane/drawing.html\"\n",
-       "            frameborder=\"0\"\n",
-       "            allowfullscreen\n",
-       "        ></iframe>\n",
-       "        "
-      ],
-      "text/plain": [
-       "<IPython.lib.display.IFrame at 0x7fb69de83490>"
-      ]
-     },
-     "metadata": {},
-     "output_type": "display_data"
-    }
-   ],
->>>>>>> f8ee3f21
+   "execution_count": null,
+   "metadata": {
+    "pycharm": {
+     "name": "#%%\n"
+    }
+   },
+   "outputs": [],
    "source": [
     "node_sequence = ['P30', 'P21', 'P10', 'P9']\n",
     "lane_segments_to_follow_unified = get_lane_from_node_sequence(m=duckie_map, node_sequence=node_sequence)\n",
@@ -752,17 +513,12 @@
   },
   {
    "cell_type": "code",
-<<<<<<< HEAD
-   "execution_count": null,
-   "metadata": {
-    "pycharm": {
-     "name": "#%%\n"
-    }
-   },
-=======
-   "execution_count": 17,
-   "metadata": {},
->>>>>>> f8ee3f21
+   "execution_count": null,
+   "metadata": {
+    "pycharm": {
+     "name": "#%%\n"
+    }
+   },
    "outputs": [],
    "source": [
     "big_duckie = Person(width / 2)"
@@ -780,46 +536,10 @@
    "execution_count": null,
    "metadata": {
     "pycharm": {
-     "is_executing": true,
-     "name": "#%%\n"
-    }
-   },
-<<<<<<< HEAD
-   "outputs": [],
-=======
-   "outputs": [
-    {
-     "name": "stderr",
-     "output_type": "stream",
-     "text": [
-      "INFO:duckietown_world: \u001B[2marea\u001B[0m: RectangularArea(pmin=[-0.658 -0.658],pmax=[21. 21.])\n",
-      "DEBUG:commons.fs:already up to date out/lane_follow_unified/drawing.html\n",
-      "INFO:duckietown_world:Written SVG\n",
-      " \u001B[2mfn_svg\u001B[0m: out/lane_follow_unified/drawing.svg\n"
-     ]
-    },
-    {
-     "data": {
-      "text/html": [
-       "\n",
-       "        <iframe\n",
-       "            width=\"100%\"\n",
-       "            height=\"600\"\n",
-       "            src=\"out/lane_follow_unified/drawing.html\"\n",
-       "            frameborder=\"0\"\n",
-       "            allowfullscreen\n",
-       "        ></iframe>\n",
-       "        "
-      ],
-      "text/plain": [
-       "<IPython.lib.display.IFrame at 0x7fb6a2691e80>"
-      ]
-     },
-     "metadata": {},
-     "output_type": "display_data"
-    }
-   ],
->>>>>>> f8ee3f21
+     "name": "#%%\n"
+    }
+   },
+   "outputs": [],
    "source": [
     "npoints = len(lane_segments_to_follow_unified.control_points) # get the control points of the lane\n",
     "points = 15\n",
@@ -828,7 +548,7 @@
     "transforms = []\n",
     "for beta in betas:\n",
     "    p = lane_segments_to_follow_unified.center_point(beta)  # get interpolated pose in SE(2)\n",
-    "    transform = dw.SE2Transform.from_SE2(p)  # Transform to SE2Transform \n",
+    "    transform = dw.SE2Transform.from_SE2(p)  # Transform to SE2Transform\n",
     "    transforms.append(transform)\n",
     "\n",
     "ground_truth = dw.SampledSequence[dw.SE2Transform](betas, transforms) # Setting the sequence for animation\n",
@@ -850,7 +570,6 @@
    "execution_count": null,
    "metadata": {
     "pycharm": {
-     "is_executing": true,
      "name": "#%% interpolate by velocity\n"
     }
    },
@@ -892,46 +611,10 @@
    "execution_count": null,
    "metadata": {
     "pycharm": {
-     "is_executing": true,
-     "name": "#%%\n"
-    }
-   },
-<<<<<<< HEAD
-   "outputs": [],
-=======
-   "outputs": [
-    {
-     "name": "stderr",
-     "output_type": "stream",
-     "text": [
-      "INFO:duckietown_world: \u001B[2marea\u001B[0m: RectangularArea(pmin=[-0.658 -0.658],pmax=[21. 21.])\n",
-      "DEBUG:commons.fs:already up to date out/lane_follow_along_lane_interpolated/drawing.html\n",
-      "INFO:duckietown_world:Written SVG\n",
-      " \u001B[2mfn_svg\u001B[0m: out/lane_follow_along_lane_interpolated/drawing.svg\n"
-     ]
-    },
-    {
-     "data": {
-      "text/html": [
-       "\n",
-       "        <iframe\n",
-       "            width=\"100%\"\n",
-       "            height=\"600\"\n",
-       "            src=\"out/lane_follow_along_lane_interpolated/drawing.html\"\n",
-       "            frameborder=\"0\"\n",
-       "            allowfullscreen\n",
-       "        ></iframe>\n",
-       "        "
-      ],
-      "text/plain": [
-       "<IPython.lib.display.IFrame at 0x7fb69dc96c40>"
-      ]
-     },
-     "metadata": {},
-     "output_type": "display_data"
-    }
-   ],
->>>>>>> f8ee3f21
+     "name": "#%%\n"
+    }
+   },
+   "outputs": [],
    "source": [
     "max_length = lane_segments_to_follow_unified.get_lane_length()  # get total length of the lane\n",
     "points = 100  # number of points to interpolate\n",
@@ -949,20 +632,16 @@
   },
   {
    "cell_type": "markdown",
-   "metadata": {},
    "source": [
     "### Define functions to interpolate along center line beta=0 start beta=1 end (in utils.py)"
-   ]
-  },
-  {
-   "cell_type": "code",
-   "execution_count": 21,
-   "metadata": {
-    "pycharm": {
-     "is_executing": true,
-     "name": "#%%\n"
-    }
-   },
+   ],
+   "metadata": {
+    "collapsed": false
+   }
+  },
+  {
+   "cell_type": "code",
+   "execution_count": null,
    "outputs": [],
    "source": [
     "def interpolate(lane: dw.LaneSegment, beta: float) -> dw.SE2Transform:\n",
@@ -978,56 +657,27 @@
     "    assert all(map(isclose, sorted(betas), betas)), msg  # check if values are ascending\n",
     "    transforms = [interpolate(lane, beta) for beta in betas]\n",
     "    return transforms\n"
-   ]
-  },
-  {
-   "cell_type": "markdown",
-   "metadata": {},
+   ],
+   "metadata": {
+    "collapsed": false,
+    "pycharm": {
+     "name": "#%%\n"
+    }
+   }
+  },
+  {
+   "cell_type": "markdown",
    "source": [
     "### Test the functions"
-   ]
-  },
-  {
-   "cell_type": "code",
-   "execution_count": 22,
-   "metadata": {
-    "pycharm": {
-     "is_executing": true,
-     "name": "#%%\n"
-    }
-   },
-   "outputs": [
-    {
-     "name": "stderr",
-     "output_type": "stream",
-     "text": [
-      "INFO:duckietown_world: \u001B[2marea\u001B[0m: RectangularArea(pmin=[-0.658 -0.658],pmax=[21. 21.])\n",
-      "DEBUG:commons.fs:already up to date out/lane_follow_interpolated/drawing.html\n",
-      "INFO:duckietown_world:Written SVG\n",
-      " \u001B[2mfn_svg\u001B[0m: out/lane_follow_interpolated/drawing.svg\n"
-     ]
-    },
-    {
-     "data": {
-      "text/html": [
-       "\n",
-       "        <iframe\n",
-       "            width=\"100%\"\n",
-       "            height=\"600\"\n",
-       "            src=\"out/lane_follow_interpolated/drawing.html\"\n",
-       "            frameborder=\"0\"\n",
-       "            allowfullscreen\n",
-       "        ></iframe>\n",
-       "        "
-      ],
-      "text/plain": [
-       "<IPython.lib.display.IFrame at 0x7fb69df80580>"
-      ]
-     },
-     "metadata": {},
-     "output_type": "display_data"
-    }
    ],
+   "metadata": {
+    "collapsed": false
+   }
+  },
+  {
+   "cell_type": "code",
+   "execution_count": null,
+   "outputs": [],
    "source": [
     "points = 60 # number of interpolation points\n",
     "betas = list(np.linspace(0,1,points))\n",
@@ -1040,7 +690,13 @@
     "duckie_map_lanefollow.set_object(\"Duckie\", big_duckie, ground_truth=ground_truth)\n",
     "dirname = d + \"lane_follow_interpolated\"\n",
     "draw_object(duckie_map_lanefollow, outdir=dirname)\n"
-   ]
+   ],
+   "metadata": {
+    "collapsed": false,
+    "pycharm": {
+     "name": "#%%\n"
+    }
+   }
   },
   {
    "cell_type": "markdown",
@@ -1057,120 +713,13 @@
   },
   {
    "cell_type": "code",
-<<<<<<< HEAD
-   "execution_count": null,
-=======
-   "execution_count": 23,
->>>>>>> f8ee3f21
-   "metadata": {
-    "pycharm": {
-     "is_executing": true,
-     "name": "#%%\n"
-    }
-   },
-<<<<<<< HEAD
-   "outputs": [],
-=======
-   "outputs": [
-    {
-     "name": "stdout",
-     "output_type": "stream",
-     "text": [
-      "[array([[ 2.83276934e-16, -1.00000000e+00,  1.28100004e+01],\n",
-      "       [ 1.00000000e+00,  2.83276934e-16, -8.88178420e-16],\n",
-      "       [ 0.00000000e+00,  0.00000000e+00,  1.00000000e+00]]), array([[ 2.83276934e-16, -1.00000000e+00,  1.28100004e+01],\n",
-      "       [ 1.00000000e+00,  2.83276934e-16,  1.43181818e+00],\n",
-      "       [ 0.00000000e+00,  0.00000000e+00,  1.00000000e+00]]), array([[ 2.83276934e-16, -1.00000000e+00,  1.28100004e+01],\n",
-      "       [ 1.00000000e+00,  2.83276934e-16,  2.86363636e+00],\n",
-      "       [ 0.00000000e+00,  0.00000000e+00,  1.00000000e+00]]), array([[ 2.83276934e-16, -1.00000000e+00,  1.28100004e+01],\n",
-      "       [ 1.00000000e+00,  2.83276934e-16,  4.29545455e+00],\n",
-      "       [ 0.00000000e+00,  0.00000000e+00,  1.00000000e+00]]), array([[ 2.83276934e-16, -1.00000000e+00,  1.28100004e+01],\n",
-      "       [ 1.00000000e+00,  2.83276934e-16,  5.72727273e+00],\n",
-      "       [ 0.00000000e+00,  0.00000000e+00,  1.00000000e+00]]), array([[ 6.12323426e-17, -1.00000000e+00,  1.28100004e+01],\n",
-      "       [ 1.00000000e+00,  6.12323426e-17,  7.08209092e+00],\n",
-      "       [ 0.00000000e+00,  0.00000000e+00,  1.00000000e+00]]), array([[ 6.12323426e-17, -1.00000000e+00,  1.28100004e+01],\n",
-      "       [ 1.00000000e+00,  6.12323426e-17,  7.82090920e+00],\n",
-      "       [ 0.00000000e+00,  0.00000000e+00,  1.00000000e+00]]), array([[ 6.12323426e-17, -1.00000000e+00,  1.28100004e+01],\n",
-      "       [ 1.00000000e+00,  6.12323426e-17,  8.55972747e+00],\n",
-      "       [ 0.00000000e+00,  0.00000000e+00,  1.00000000e+00]]), array([[ 6.12323426e-17, -1.00000000e+00,  1.28100004e+01],\n",
-      "       [ 1.00000000e+00,  6.12323426e-17,  9.29854575e+00],\n",
-      "       [ 0.00000000e+00,  0.00000000e+00,  1.00000000e+00]]), array([[ 6.12323426e-17, -1.00000000e+00,  1.28100004e+01],\n",
-      "       [ 1.00000000e+00,  6.12323426e-17,  1.00373640e+01],\n",
-      "       [ 0.00000000e+00,  0.00000000e+00,  1.00000000e+00]]), array([[-0.03569233, -0.99936283, 12.809383  ],\n",
-      "       [ 0.99936283, -0.03569233, 10.63539977],\n",
-      "       [ 0.        ,  0.        ,  1.        ]]), array([[-0.19509033, -0.98078528, 12.79631049],\n",
-      "       [ 0.98078528, -0.19509033, 10.73981045],\n",
-      "       [ 0.        ,  0.        ,  1.        ]]), array([[-0.34946419, -0.93694972, 12.76670482],\n",
-      "       [ 0.93694972, -0.34946419, 10.84078563],\n",
-      "       [ 0.        ,  0.        ,  1.        ]]), array([[-0.49483835, -0.86898504, 12.72132843],\n",
-      "       [ 0.86898504, -0.49483835, 10.9357249 ],\n",
-      "       [ 0.        ,  0.        ,  1.        ]]), array([[-0.62746902, -0.77864153, 12.66134989],\n",
-      "       [ 0.77864153, -0.62746902, 11.02218331],\n",
-      "       [ 0.        ,  0.        ,  1.        ]]), array([[-0.74394055, -0.66824578, 12.58872577],\n",
-      "       [ 0.66824578, -0.74394055, 11.09836898],\n",
-      "       [ 0.        ,  0.        ,  1.        ]]), array([[-0.84125352, -0.5406408 , 12.50560143],\n",
-      "       [ 0.5406408 , -0.84125352, 11.16288906],\n",
-      "       [ 0.        ,  0.        ,  1.        ]]), array([[-0.91690182, -0.39911279, 12.41322683],\n",
-      "       [ 0.39911279, -0.91690182, 11.21328182],\n",
-      "       [ 0.        ,  0.        ,  1.        ]]), array([[-0.96893729, -0.24730648, 12.31398088],\n",
-      "       [ 0.24730648, -0.96893729, 11.24824951],\n",
-      "       [ 0.        ,  0.        ,  1.        ]]), array([[-0.99601987, -0.08913133, 12.21041945],\n",
-      "       [ 0.08913133, -0.99601987, 11.26689161],\n",
-      "       [ 0.        ,  0.        ,  1.        ]]), array([[-1.00000000e+00,  1.22464685e-16,  1.16836368e+01],\n",
-      "       [-1.22464685e-16, -1.00000000e+00,  1.12700005e+01],\n",
-      "       [ 0.00000000e+00,  0.00000000e+00,  1.00000000e+00]]), array([[-1.00000000e+00,  1.22464685e-16,  1.06298185e+01],\n",
-      "       [-1.22464685e-16, -1.00000000e+00,  1.12700005e+01],\n",
-      "       [ 0.00000000e+00,  0.00000000e+00,  1.00000000e+00]]), array([[-1.00000000e+00,  1.22464685e-16,  9.57600021e+00],\n",
-      "       [-1.22464685e-16, -1.00000000e+00,  1.12700005e+01],\n",
-      "       [ 0.00000000e+00,  0.00000000e+00,  1.00000000e+00]]), array([[-1.00000000e+00,  1.22464685e-16,  8.52218194e+00],\n",
-      "       [-1.22464685e-16, -1.00000000e+00,  1.12700005e+01],\n",
-      "       [ 0.00000000e+00,  0.00000000e+00,  1.00000000e+00]]), array([[-1.00000000e+00,  1.22464685e-16,  7.46836368e+00],\n",
-      "       [-1.22464685e-16, -1.00000000e+00,  1.12700005e+01],\n",
-      "       [ 0.00000000e+00,  0.00000000e+00,  1.00000000e+00]]), array([[-1.00000000e+00,  1.22464685e-16,  6.80113636e+00],\n",
-      "       [-1.22464685e-16, -1.00000000e+00,  1.12700005e+01],\n",
-      "       [ 0.00000000e+00,  0.00000000e+00,  1.00000000e+00]]), array([[-1.00000000e+00,  1.22464685e-16,  6.44318182e+00],\n",
-      "       [-1.22464685e-16, -1.00000000e+00,  1.12700005e+01],\n",
-      "       [ 0.00000000e+00,  0.00000000e+00,  1.00000000e+00]]), array([[-1.00000000e+00,  1.22464685e-16,  6.08522727e+00],\n",
-      "       [-1.22464685e-16, -1.00000000e+00,  1.12700005e+01],\n",
-      "       [ 0.00000000e+00,  0.00000000e+00,  1.00000000e+00]]), array([[-1.00000000e+00,  1.22464685e-16,  5.72727273e+00],\n",
-      "       [-1.22464685e-16, -1.00000000e+00,  1.12700005e+01],\n",
-      "       [ 0.00000000e+00,  0.00000000e+00,  1.00000000e+00]]), array([[-1.00000000e+00,  1.22464685e-16,  5.36931818e+00],\n",
-      "       [-1.22464685e-16, -1.00000000e+00,  1.12700005e+01],\n",
-      "       [ 0.00000000e+00,  0.00000000e+00,  1.00000000e+00]]), array([[-0.9942703 , -0.10689512,  4.98334831],\n",
-      "       [ 0.10689512, -0.9942703 , 11.29013276],\n",
-      "       [ 0.        ,  0.        ,  1.        ]]), array([[-0.96436877, -0.26456168,  4.59121487],\n",
-      "       [ 0.26456168, -0.96436877, 11.3733983 ],\n",
-      "       [ 0.        ,  0.        ,  1.        ]]), array([[-0.90963199, -0.41541502,  4.21744982],\n",
-      "       [ 0.41541502, -0.90963199, 11.51831715],\n",
-      "       [ 0.        ,  0.        ,  1.        ]]), array([[-0.8314696 , -0.55557025,  3.87167868],\n",
-      "       [ 0.55557025, -0.8314696 , 11.72115723],\n",
-      "       [ 0.        ,  0.        ,  1.        ]]), array([[-0.73189451, -0.68141795,  3.56280602],\n",
-      "       [ 0.68141795, -0.73189451, 11.97669484],\n",
-      "       [ 0.        ,  0.        ,  1.        ]]), array([[-0.78971719, -0.61347105,  3.27065071],\n",
-      "       [ 0.61347105, -0.78971719, 12.25141479],\n",
-      "       [ 0.        ,  0.        ,  1.        ]]), array([[-0.87767898, -0.47924897,  2.94023105],\n",
-      "       [ 0.47924897, -0.87767898, 12.47840519],\n",
-      "       [ 0.        ,  0.        ,  1.        ]]), array([[-0.94303804, -0.33268486,  2.57775674],\n",
-      "       [ 0.33268486, -0.94303804, 12.64961899],\n",
-      "       [ 0.        ,  0.        ,  1.        ]]), array([[-0.98411119, -0.17755318,  2.19256253],\n",
-      "       [ 0.17755318, -0.98411119, 12.76064696],\n",
-      "       [ 0.        ,  0.        ,  1.        ]]), array([[-0.99984068, -0.01784899,  1.79456826],\n",
-      "       [ 0.01784899, -0.99984068, 12.80862981],\n",
-      "       [ 0.        ,  0.        ,  1.        ]]), array([[-1.00000000e+00,  1.22464685e-16,  1.43181818e+00],\n",
-      "       [-1.22464685e-16, -1.00000000e+00,  1.28100004e+01],\n",
-      "       [ 0.00000000e+00,  0.00000000e+00,  1.00000000e+00]]), array([[-1.00000000e+00,  1.22464685e-16,  1.07386364e+00],\n",
-      "       [-1.22464685e-16, -1.00000000e+00,  1.28100004e+01],\n",
-      "       [ 0.00000000e+00,  0.00000000e+00,  1.00000000e+00]]), array([[-1.00000000e+00,  1.22464685e-16,  7.15909091e-01],\n",
-      "       [-1.22464685e-16, -1.00000000e+00,  1.28100004e+01],\n",
-      "       [ 0.00000000e+00,  0.00000000e+00,  1.00000000e+00]]), array([[-1.00000000e+00,  1.22464685e-16,  3.57954545e-01],\n",
-      "       [-1.22464685e-16, -1.00000000e+00,  1.28100004e+01],\n",
-      "       [ 0.00000000e+00,  0.00000000e+00,  1.00000000e+00]]), array([[-1.00000000e+00,  1.22464685e-16,  4.44089210e-16],\n",
-      "       [-1.22464685e-16, -1.00000000e+00,  1.28100004e+01],\n",
-      "       [ 0.00000000e+00,  0.00000000e+00,  1.00000000e+00]])]\n"
-     ]
-    }
-   ],
->>>>>>> f8ee3f21
+   "execution_count": null,
+   "metadata": {
+    "pycharm": {
+     "name": "#%%\n"
+    }
+   },
+   "outputs": [],
    "source": [
     "lane_points = lane_segments_to_follow_unified.center_line_points()  # in SE(2)\n",
     "print(lane_points)"
@@ -1189,30 +738,13 @@
   },
   {
    "cell_type": "code",
-<<<<<<< HEAD
-   "execution_count": null,
-=======
-   "execution_count": 24,
->>>>>>> f8ee3f21
-   "metadata": {
-    "pycharm": {
-     "is_executing": true,
-     "name": "#%%\n"
-    }
-   },
-<<<<<<< HEAD
-   "outputs": [],
-=======
-   "outputs": [
-    {
-     "name": "stdout",
-     "output_type": "stream",
-     "text": [
-      "TileCoords(i=1,j=0,orientation=S)\n"
-     ]
-    }
-   ],
->>>>>>> f8ee3f21
+   "execution_count": null,
+   "metadata": {
+    "pycharm": {
+     "name": "#%%\n"
+    }
+   },
+   "outputs": [],
    "source": [
     "q = lane_points[2]  # some pose\n",
     "tile_at_point = get_tile_at_point(duckie_map, q)\n",
@@ -1232,42 +764,13 @@
   },
   {
    "cell_type": "code",
-<<<<<<< HEAD
-   "execution_count": null,
-=======
-   "execution_count": 25,
->>>>>>> f8ee3f21
-   "metadata": {
-    "pycharm": {
-     "is_executing": true,
-     "name": "#%%\n"
-    }
-   },
-<<<<<<< HEAD
-   "outputs": [],
-=======
-   "outputs": [
-    {
-     "name": "stdout",
-     "output_type": "stream",
-     "text": [
-      "[GetLanePoseResult(tile=Tile(children={'straight_double': PlacedObject(children={'lane1': LaneSegment(children={}, spatial_relations={}), 'lane2': LaneSegment(children={}, spatial_relations={}), 'lane3': LaneSegment(children={}, spatial_relations={}), 'lane4': LaneSegment(children={}, spatial_relations={}), 'lane5': LaneSegment(children={}, spatial_relations={}), 'lane6': LaneSegment(children={}, spatial_relations={}), 'lane7': LaneSegment(children={}, spatial_relations={}), 'lane8': LaneSegment(children={}, spatial_relations={})}, spatial_relations={'lane1': GroundTruth(() -> ('lane1',)  SE2Transform([0.0, 0.0],0.0)), 'lane2': GroundTruth(() -> ('lane2',)  SE2Transform([0.0, 0.0],0.0)), 'lane3': GroundTruth(() -> ('lane3',)  SE2Transform([0.0, 0.0],180.0)), 'lane4': GroundTruth(() -> ('lane4',)  SE2Transform([0.0, 0.0],180.0)), 'lane5': GroundTruth(() -> ('lane5',)  SE2Transform([0.0, 0.0],0.0)), 'lane6': GroundTruth(() -> ('lane6',)  SE2Transform([0.0, 0.0],0.0)), 'lane7': GroundTruth(() -> ('lane7',)  SE2Transform([0.0, 0.0],180.0)), 'lane8': GroundTruth(() -> ('lane8',)  SE2Transform([0.0, 0.0],180.0))})}, spatial_relations={1: GroundTruth(() -> ('straight_double',)  SE2Transform([0.0, 0.0],0.0))}), tile_fqn=('tilemap', 'tile-1-0'), tile_transform=TransformSequence([Scale2D(scale=7), TileCoords(i=1,j=0,orientation=S)]), tile_relative_pose=Matrix2D(m=[[-1.4285715e-01 -1.4225705e-17  9.0909071e-02]\n",
-      " [ 1.4225705e-17 -1.4285715e-01  3.3000013e-01]\n",
-      " [ 0.0000000e+00  0.0000000e+00  1.0000000e+00]]), lane_segment=LaneSegment(children={}, spatial_relations={}), lane_segment_fqn=('tilemap', 'tile-1-0', 'straight_double', 'lane3'), lane_pose=LanePose(inside=True,lateral_inside=True,outside_left=False,outside_right=False,lateral=-1.41752620586022e-07,lateral_left=0.094,lateral_right=-0.094,along_inside=True,along_before=False,along_after=False,along_lane=0.4090909273786981,relative_heading=2.288475738010615e-17,distance_from_left=0.09400014175262059,distance_from_right=0.09399985824737941,distance_from_center=1.41752620586022e-07,center_point=SE2Transform([-0.09090907262130188, -0.33000001311302185],0.0),correct_direction=True), lane_segment_relative_pose=Matrix2D(m=[[ 1.4285715e-01 -3.2692513e-18 -9.0909071e-02]\n",
-      " [ 3.2692513e-18  1.4285715e-01 -3.3000013e-01]\n",
-      " [ 0.0000000e+00  0.0000000e+00  1.0000000e+00]]), tile_coords=TileCoords(i=1,j=0,orientation=S), lane_segment_transform=TransformSequence([Scale2D(scale=7), TileCoords(i=1,j=0,orientation=S), SE2Transform([0.0, 0.0],0.0), SE2Transform([0.0, 0.0],180.0)]), center_point=Matrix2D(m=[[ 2.1431318e-15 -7.0000000e+00  1.2810000e+01]\n",
-      " [ 7.0000000e+00  2.1431318e-15  2.8636365e+00]\n",
-      " [ 0.0000000e+00  0.0000000e+00  1.0000000e+00]])), GetLanePoseResult(tile=Tile(children={'straight_double': PlacedObject(children={'lane1': LaneSegment(children={}, spatial_relations={}), 'lane2': LaneSegment(children={}, spatial_relations={}), 'lane3': LaneSegment(children={}, spatial_relations={}), 'lane4': LaneSegment(children={}, spatial_relations={}), 'lane5': LaneSegment(children={}, spatial_relations={}), 'lane6': LaneSegment(children={}, spatial_relations={}), 'lane7': LaneSegment(children={}, spatial_relations={}), 'lane8': LaneSegment(children={}, spatial_relations={})}, spatial_relations={'lane1': GroundTruth(() -> ('lane1',)  SE2Transform([0.0, 0.0],0.0)), 'lane2': GroundTruth(() -> ('lane2',)  SE2Transform([0.0, 0.0],0.0)), 'lane3': GroundTruth(() -> ('lane3',)  SE2Transform([0.0, 0.0],180.0)), 'lane4': GroundTruth(() -> ('lane4',)  SE2Transform([0.0, 0.0],180.0)), 'lane5': GroundTruth(() -> ('lane5',)  SE2Transform([0.0, 0.0],0.0)), 'lane6': GroundTruth(() -> ('lane6',)  SE2Transform([0.0, 0.0],0.0)), 'lane7': GroundTruth(() -> ('lane7',)  SE2Transform([0.0, 0.0],180.0)), 'lane8': GroundTruth(() -> ('lane8',)  SE2Transform([0.0, 0.0],180.0))})}, spatial_relations={1: GroundTruth(() -> ('straight_double',)  SE2Transform([0.0, 0.0],0.0))}), tile_fqn=('tilemap', 'tile-1-0'), tile_transform=TransformSequence([Scale2D(scale=7), TileCoords(i=1,j=0,orientation=S)]), tile_relative_pose=Matrix2D(m=[[-1.4285715e-01 -1.4225705e-17  9.0909071e-02]\n",
-      " [ 1.4225705e-17 -1.4285715e-01  3.3000013e-01]\n",
-      " [ 0.0000000e+00  0.0000000e+00  1.0000000e+00]]), lane_segment=LaneSegment(children={}, spatial_relations={}), lane_segment_fqn=('tilemap', 'tile-1-0', 'straight_double', 'lane7'), lane_pose=LanePose(inside=True,lateral_inside=True,outside_left=False,outside_right=False,lateral=-0.037019750488085756,lateral_left=0.094,lateral_right=-0.094,along_inside=True,along_before=False,along_after=False,along_lane=0.3990739019773959,relative_heading=-0.4177359710537773,distance_from_left=0.13101975048808576,distance_from_right=0.056980249511914244,distance_from_center=0.037019750488085756,center_point=SE2Transform([-0.10592765147479563, -0.296163708497566],23.9),correct_direction=True), lane_segment_relative_pose=Matrix2D(m=[[ 1.4285715e-01 -3.2692513e-18 -9.0909071e-02]\n",
-      " [ 3.2692513e-18  1.4285715e-01 -3.3000013e-01]\n",
-      " [ 0.0000000e+00  0.0000000e+00  1.0000000e+00]]), tile_coords=TileCoords(i=1,j=0,orientation=S), lane_segment_transform=TransformSequence([Scale2D(scale=7), TileCoords(i=1,j=0,orientation=S), SE2Transform([0.0, 0.0],0.0), SE2Transform([0.0, 0.0],180.0)]), center_point=Matrix2D(m=[[-2.839845  -6.3980684 12.573146 ]\n",
-      " [ 6.3980684 -2.839845   2.7585065]\n",
-      " [ 0.         0.         1.       ]]))]\n"
-     ]
-    }
-   ],
->>>>>>> f8ee3f21
+   "execution_count": null,
+   "metadata": {
+    "pycharm": {
+     "name": "#%%\n"
+    }
+   },
+   "outputs": [],
    "source": [
     "lane_poses = list(get_lane_poses(duckie_map, q))\n",
     "print(lane_poses)"
@@ -1286,41 +789,13 @@
   },
   {
    "cell_type": "code",
-<<<<<<< HEAD
-   "execution_count": null,
-=======
-   "execution_count": 26,
->>>>>>> f8ee3f21
-   "metadata": {
-    "pycharm": {
-     "is_executing": true,
-     "name": "#%%\n"
-    }
-   },
-<<<<<<< HEAD
-   "outputs": [],
-=======
-   "outputs": [
-    {
-     "name": "stdout",
-     "output_type": "stream",
-     "text": [
-      "deviation-heading : RuleEvaluationResult(<duckietown_world.rules.in_drivable_lane.DeviationHeading object at 0x7fb69ddd65b0>, {(): EvaluatedMetric(Deviation from lane direction, 8.41138747774478e-06)})\n",
-      "\n",
-      "in-drivable-lane : RuleEvaluationResult(<duckietown_world.rules.in_drivable_lane.InDrivableLane object at 0x7fb69df80940>, {(): EvaluatedMetric(Drivable areas, 0.0)})\n",
-      "\n",
-      "deviation-center-line : RuleEvaluationResult(<duckietown_world.rules.in_drivable_lane.DeviationFromCenterLine object at 0x7fb69df80040>, {(): EvaluatedMetric(Deviation from center line, 7.725645922163071e-06)})\n",
-      "\n",
-      "driving-distance : RuleEvaluationResult(<duckietown_world.rules.in_drivable_lane.DrivenLength object at 0x7fb69df80580>, {('driven_any',): EvaluatedMetric(Distance, 24.198989127743367), ('driven_lanedir',): EvaluatedMetric(Lane distance, 24.161493161658232)})\n",
-      "\n",
-      "driving-distance-consecutive : RuleEvaluationResult(<duckietown_world.rules.in_drivable_lane.DrivenLengthConsecutive object at 0x7fb69d437ac0>, {('driven_lanedir_consec',): EvaluatedMetric(Consecutive lane distance, 13.130076886078536)})\n",
-      "\n",
-      "survival_time : RuleEvaluationResult(<duckietown_world.rules.in_drivable_lane.SurvivalTime object at 0x7fb69deb73a0>, {(): EvaluatedMetric(Survival time, 59.0)})\n",
-      "\n"
-     ]
-    }
-   ],
->>>>>>> f8ee3f21
+   "execution_count": null,
+   "metadata": {
+    "pycharm": {
+     "name": "#%%\n"
+    }
+   },
+   "outputs": [],
    "source": [
     "timestamps_as_floats = list(map(float, timestamps))  # timestamps have to be floats for it to work\n",
     "evaluated_rules = evaluate_rules(\n",
@@ -1349,36 +824,13 @@
   },
   {
    "cell_type": "code",
-<<<<<<< HEAD
-   "execution_count": null,
-=======
-   "execution_count": 27,
->>>>>>> f8ee3f21
-   "metadata": {
-    "pycharm": {
-     "is_executing": true,
-     "name": "#%%\n"
-    }
-   },
-<<<<<<< HEAD
-   "outputs": [],
-=======
-   "outputs": [
-    {
-     "name": "stdout",
-     "output_type": "stream",
-     "text": [
-      "LanePose(inside=True,lateral_inside=True,outside_left=False,outside_right=False,lateral=0.0,lateral_left=0.658,lateral_right=-0.658,along_inside=True,along_before=False,along_after=False,along_lane=2.864562881552874,relative_heading=0.0,distance_from_left=0.658,distance_from_right=0.658,distance_from_center=0.0,center_point=SE2Transform([12.810000419616701, 2.8645628815528728],90.0),correct_direction=True)\n",
-      "\n",
-      "\n",
-      "True\n",
-      "\n",
-      "\n",
-      "True\n"
-     ]
-    }
-   ],
->>>>>>> f8ee3f21
+   "execution_count": null,
+   "metadata": {
+    "pycharm": {
+     "name": "#%%\n"
+    }
+   },
+   "outputs": [],
    "source": [
     "lane_pose = lane_segments_to_follow_unified.lane_pose_from_SE2(q)\n",
     "print(lane_pose)\n",
