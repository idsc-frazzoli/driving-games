from itertools import product

from parametrized import parametrized

from games_scripts import games_zoo, solvers_zoo
from games_scripts.demo import without_compmake

from games_scripts_tests import logger

# fixme include prob tests once they are working
do_games = [
    "sym_v1_sets",
    "sym_v1_sets",
    "asym_v0_sets",
]  # "sym_v1_prob","asym_v0_prob","sym_v1_prob"
do_solvers = ["solver-1-mix-naive", "solver-1-security-naive", "solver-1-security-fact"]
games = {k: games_zoo[k] for k in do_games}
solvers = {k: solvers_zoo[k] for k in do_solvers}
games_n_solvers = product(games, solvers)


@parametrized(games_n_solvers)
def test_game(game_str: str, solver_str: str) -> None:
    logger.info("Starting game test:\n\tName: {}\n\tSolver:{}".format(game_str, solver_str))
    game = {game_str: games_zoo[game_str]}
    solver = {solver_str: solvers_zoo[solver_str]}
    res = without_compmake(game, solver)


def test_run4_prob_tmp() -> None:
    do_games = ["sym_v1_prob"]
    do_solvers = [
        # "solver-1-security-fact",
        "solver-1-security-naive"
    ]
    games = {k: games_zoo[k] for k in do_games}
    solvers = {k: solvers_zoo[k] for k in do_solvers}
<<<<<<< HEAD
    res = without_compmake(games, solvers)

def test_run5() -> None:
    do_games = ["lf_v0"]
    do_solvers = [
        "solver-1-security-fact",
    ]

    games = {k: games_zoo[k] for k in do_games}
    solvers = {k: solvers_zoo[k] for k in do_solvers}
    res = without_compmake(games, solvers)


if __name__ == "__main__":
    # test_run2()
    test_run3()
=======
    res = without_compmake(games, solvers)
>>>>>>> 76351d40
<|MERGE_RESOLUTION|>--- conflicted
+++ resolved
@@ -35,23 +35,4 @@
     ]
     games = {k: games_zoo[k] for k in do_games}
     solvers = {k: solvers_zoo[k] for k in do_solvers}
-<<<<<<< HEAD
-    res = without_compmake(games, solvers)
-
-def test_run5() -> None:
-    do_games = ["lf_v0"]
-    do_solvers = [
-        "solver-1-security-fact",
-    ]
-
-    games = {k: games_zoo[k] for k in do_games}
-    solvers = {k: solvers_zoo[k] for k in do_solvers}
-    res = without_compmake(games, solvers)
-
-
-if __name__ == "__main__":
-    # test_run2()
-    test_run3()
-=======
-    res = without_compmake(games, solvers)
->>>>>>> 76351d40
+    res = without_compmake(games, solvers)