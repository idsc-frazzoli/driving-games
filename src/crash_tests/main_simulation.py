import os
from datetime import datetime
<<<<<<< HEAD
from crash.reports import generete_report, compute_damage_metrics
from crash.scenarios import *
from sim.simulator import Simulator
=======

from crash.reports import generete_report
from crash.scenarios import get_scenario_az_01
from sim import SimParameters, SimTime
from sim.scenarios.factory import get_scenario_commonroad_replica
from sim.simulator import Simulator, SimContext

>>>>>>> 6f0931ea

def _simulate_scenario(sim_context: SimContext):
    sim = Simulator()
    # run simulations
    sim.run(sim_context)
    # generate collisions and damages report
    report = generete_report(sim_context)
    # save report
    now_str = datetime.now().strftime("%y-%m-%d-%H%M%S")
    output_dir = "out"
    report_file = os.path.join(output_dir, f"optimal_crash_{now_str}.html")
    report.to_html(report_file)


def commonroad_replica():
    sim_param = SimParameters(dt=SimTime(0.01),
                              dt_commands=SimTime(0.05),
                              max_sim_time=SimTime(6),
                              sim_time_after_collision=SimTime(6))
    # initialize all contexts/ agents and simulator
    sim_context = get_scenario_commonroad_replica(
        scenario_name="USA_Lanker-1_1_T-1.xml", sim_param=sim_param)
    _simulate_scenario(sim_context)


def az_optimal_crashing():
    sim_context = get_scenario_az_01()
    _simulate_scenario(sim_context)


if __name__ == '__main__':
    az_optimal_crashing()<|MERGE_RESOLUTION|>--- conflicted
+++ resolved
@@ -1,10 +1,5 @@
 import os
 from datetime import datetime
-<<<<<<< HEAD
-from crash.reports import generete_report, compute_damage_metrics
-from crash.scenarios import *
-from sim.simulator import Simulator
-=======
 
 from crash.reports import generete_report
 from crash.scenarios import get_scenario_az_01
@@ -12,7 +7,9 @@
 from sim.scenarios.factory import get_scenario_commonroad_replica
 from sim.simulator import Simulator, SimContext
 
->>>>>>> 6f0931ea
+from crash.reports import generete_report, compute_damage_metrics
+from crash.scenarios import *
+from sim.simulator import Simulator
 
 def _simulate_scenario(sim_context: SimContext):
     sim = Simulator()
