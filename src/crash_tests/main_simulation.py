--- conflicted
+++ resolved
@@ -2,11 +2,6 @@
 from crash_tests.test_scenarios import *
 
 if __name__ == '__main__':
-<<<<<<< HEAD
-    test_scenario_bicycle()
-    # 203.228986063
-=======
     #test_scenario_bicycle()
     test_commonroad_replica()
-    #203.228986063
->>>>>>> 29a93b64
+    #203.228986063