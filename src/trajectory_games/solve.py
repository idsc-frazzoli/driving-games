from copy import deepcopy
from random import choice
from time import perf_counter
from typing import Mapping, Dict, FrozenSet, Set, Tuple, Optional

from frozendict import frozendict

<<<<<<< HEAD
from games import PlayerName
=======
from dg_commons import PlayerName
>>>>>>> 10a747ca
from games.utils import iterate_dict_combinations
from preferences import ComparisonOutcome, SECOND_PREFERRED, INDIFFERENT, INCOMPARABLE, FIRST_PREFERRED, Preference
from .game_def import SolvingContext
from .metrics_def import TrajGameOutcome, PlayerOutcome
from .paths import Trajectory
from .trajectory_game import JointPureTraj, SolvedTrajectoryGameNode, SolvedTrajectoryGame

JointTrajSet = Mapping[PlayerName, FrozenSet[Trajectory]]
EqOutcome = Tuple[Optional[JointPureTraj], Optional[TrajGameOutcome], bool, bool, bool, bool]
NotEq: EqOutcome = None, None, False, False, False, False


def get_solved_game_node(act: JointPureTraj, out: TrajGameOutcome) -> SolvedTrajectoryGameNode:
    return SolvedTrajectoryGameNode(actions=act, outcomes=out)


def callback_eq(tuple_out: EqOutcome, eq: Dict[str, SolvedTrajectoryGame]):
    joint_act, outcome, strong, incomp, indiff, weak = tuple_out

    solved_node: SolvedTrajectoryGameNode = \
        get_solved_game_node(act=joint_act, out=outcome) if weak else None
    eq["indiff"].add(solved_node) if indiff else None
    eq["incomp"].add(solved_node) if incomp else None
    eq["weak"].add(solved_node) if weak else None
    eq["strong"].add(solved_node) if strong else None


def init_eq_dict() -> Dict[str, SolvedTrajectoryGame]:
    ret: Dict[str, SolvedTrajectoryGame] = {
        "indiff": set(), "incomp": set(),
        "weak": set(), "strong": set(), "admissible": set(),
    }
    return ret


def check_dominated(joint_actions: JointPureTraj,
                    done: Mapping[PlayerName, Set[JointPureTraj]]) -> bool:
    for dominated in done.values():
        if joint_actions in dominated:
            return True
    return False


def get_best_responses(joint_actions: JointPureTraj, context: SolvingContext,
                       player: PlayerName, done_p: Set[JointPureTraj],
                       player_pref: Preference = None) \
        -> Tuple[Set[ComparisonOutcome], Set[Trajectory]]:
    """
    Calculates the best responses for the current player
    Returns best responses and comparison outcomes
    """
    actions = context.player_actions
    players = joint_actions.keys()
    if player_pref is None:
        player_pref = context.outcome_pref[player]

    # All alternate actions (from available set) for the current player
    def get_action_options(joint_act: JointPureTraj, p_actions: Set[Trajectory]) -> JointTrajSet:
        """Returns all possible actions for the player, with other player actions frozen
        Current player action is not included"""

        def get_actions(name: PlayerName) -> FrozenSet[Trajectory]:
            if name == player:
                return frozenset(p_actions)
            return frozenset({joint_act[name]})

        action_options: JointTrajSet = {_: get_actions(_) for _ in players}
        return action_options

    all_actions: Set[Trajectory] = set(actions[player])
    all_actions.remove(joint_actions[player])

    # Save antichain of actions
    best: Set[Trajectory] = {joint_actions[player]}
    results: Set[ComparisonOutcome] = set()
    check = False
    action_alt: JointTrajSet = get_action_options(joint_act=joint_actions,
                                                  p_actions=all_actions)
    for joint_act_alt in iterate_dict_combinations(action_alt):
        if joint_act_alt in done_p:
            continue
        check = True
        alt_action: Trajectory = joint_act_alt[player]
        alt_outcome: PlayerOutcome = context.game_outcomes(joint_act_alt)[player]
        joint_best_all = get_action_options(joint_act=joint_actions, p_actions=best)
        results_alt: Set[ComparisonOutcome] = set()

        for joint_best in set(iterate_dict_combinations(joint_best_all)):
            best_outcome: PlayerOutcome = context.game_outcomes(joint_best)[player]
            comp_outcome: ComparisonOutcome = player_pref.compare(best_outcome, alt_outcome)
            results_alt.add(comp_outcome)
            if joint_best == joint_actions:
                results.add(comp_outcome)

            # If one of best is preferred, alternate is not a best response
            if comp_outcome == FIRST_PREFERRED:
                done_p.add(joint_act_alt)
                break

            # If second option is preferred, current best action is not a best response
            if comp_outcome == SECOND_PREFERRED:
                best.remove(joint_best[player])
                done_p.add(joint_best)

        if FIRST_PREFERRED not in results_alt:
            best.add(alt_action)

    if not check:
        results.add(FIRST_PREFERRED)
    return results, best


def equilibrium_check(joint_actions: JointPureTraj, context: SolvingContext,
                      done: Dict[PlayerName, Set[JointPureTraj]]) -> EqOutcome:
    """
    For each player, check if current action is best response
    Classify into types of nash eq. based on the outputs
    """
    # TODO[SIR]: Extend to mixed outcomes and strategies

    if isinstance(joint_actions, dict):
        joint_actions = frozendict(joint_actions)
    if check_dominated(joint_actions=joint_actions, done=done):
        return NotEq

    # Compute best responses for each player, check if joint_actions is dominated
    results: Set[ComparisonOutcome] = set()
    for player in joint_actions.keys():
        results_player, _ = get_best_responses(joint_actions=joint_actions, context=context,
                                               player=player, done_p=done[player])
        # If second option is preferred for any player, current point is not a nash eq.
        if SECOND_PREFERRED in results_player:
            return NotEq
        results |= results_player

    outcome: TrajGameOutcome = context.game_outcomes(joint_actions)
    strong = results == {FIRST_PREFERRED}
    indiff = INDIFFERENT in results
    incomp = INCOMPARABLE in results
    weak = True  # All equilibria are atleast weak
    return joint_actions, outcome, strong, incomp, indiff, weak


class Solution:
    # Cache can be reused between levels
    dominated: Dict[PlayerName, Set[JointPureTraj]] = None

    def solve_game(self, context: SolvingContext, cache_dom: bool = False) \
            -> Mapping[str, SolvedTrajectoryGame]:
        eq_dict = init_eq_dict()
        dom_prev = deepcopy(self.dominated) if not cache_dom else {}
        tic = perf_counter()
        # For each possible action combination, check if it is a nash eq
        if self.dominated is None:
            self.dominated = {_: set() for _ in context.player_actions.keys()}
        for joint_act in set(iterate_dict_combinations(context.player_actions)):
            out = equilibrium_check(joint_actions=joint_act,
                                    context=context,
                                    done=self.dominated)
            callback_eq(tuple_out=out, eq=eq_dict)
        toc = perf_counter() - tic
        print(f"Nash equilibrium computation time = {toc:.2f} s")
        if not cache_dom:
            self.dominated = dom_prev
        eq_dict["admissible"] = filter_admissible_nasheq(weak_eq=eq_dict["weak"],
                                                         player_prefs=context.outcome_pref)
        return eq_dict

    def reset(self):
        self.dominated: Dict[PlayerName, Set[JointPureTraj]] = None


def solve_static_game(context: SolvingContext) \
        -> Mapping[str, SolvedTrajectoryGame]:
    sol = Solution()
    eq_dict = sol.solve_game(context=context)
    static_eq: Dict[str, SolvedTrajectoryGame] = {}

    for eq_type, node_set in eq_dict.items():
        static_set = {SolvedTrajectoryGameNode(actions=node.actions, outcomes=node.outcomes)
                      for node in node_set}
        static_eq[eq_type] = static_set

    return static_eq


def iterative_best_response(context: SolvingContext, n_runs: int) \
        -> Mapping[str, SolvedTrajectoryGame]:
    eq_dict = init_eq_dict()
    INIT_BEST = True

    # Solve single player game for each player to get initial guess
    all_actions: Mapping[PlayerName, FrozenSet[Trajectory]] = context.player_actions
    init_guess: Dict[PlayerName, Set[Trajectory]] = {}
    done_p: Set[JointPureTraj] = set()
    tic = perf_counter()
    if INIT_BEST:
        print("Initialising strategies using best personal strategies.\nBest Actions:")
        for player, actions in all_actions.items():
            done_p.clear()
            joint_actions = frozendict({player: next(iter(actions))})
            _, best_actions = get_best_responses(joint_actions=joint_actions, context=context,
                                                 player=player, done_p=done_p)
            print(f"\tPlayer: {player} = {len(best_actions)}")
            init_guess[player] = best_actions
        toc = perf_counter() - tic
        print(f"Individual best computation time = {toc:.2f} s")
    else:
        print("Initialising strategies at random")
        init_guess = {player: actions for player, actions in all_actions.items()}

    done: Dict[PlayerName, Set[JointPureTraj]] = \
        {_: set() for _ in context.player_actions.keys()}
    for i in range(n_runs):
        players_rem: Set[PlayerName] = set(init_guess.keys())
        joint_best: Dict[PlayerName, Trajectory] = {}
        for player, actions in init_guess.items():
            joint_best[player] = choice(list(actions))

        # Select a player at random and change action to one from best response set
        # Continue till joint action is part of best for all players
        while len(players_rem) > 0:
            player = choice(list(players_rem))
            players_rem.remove(player)
            _, best_actions = get_best_responses(joint_actions=joint_best, context=context,
                                                 player=player, done_p=done[player])
            if joint_best[player] not in best_actions:
                players_rem = set(init_guess.keys())
                players_rem.remove(player)
            joint_best[player] = choice(list(best_actions))

        out = equilibrium_check(joint_actions=joint_best, context=context, done=done)
        callback_eq(tuple_out=out, eq=eq_dict)

    toc = perf_counter() - tic
    print(f"Best response equilibrium computation time = {toc:.2f} s")

    eq_dict["admissible"] = filter_admissible_nasheq(weak_eq=eq_dict["weak"],
                                                     player_prefs=context.outcome_pref)
    return eq_dict


def filter_admissible_nasheq(weak_eq: SolvedTrajectoryGame,
                             player_prefs: Mapping[PlayerName, Preference]) -> SolvedTrajectoryGame:
    if len(weak_eq) == 0:
        return set()
    admissible: SolvedTrajectoryGame = set()
    admissible.update(weak_eq)

    for equilibria in list(admissible):
        if equilibria not in admissible:
            continue
        for alt_ne in list(admissible):
            if equilibria == alt_ne:
                continue
            comp_outcomes: Set[ComparisonOutcome] = set()
            for pname, pref in player_prefs.items():
                comp_outcomes.add(pref.compare(equilibria.outcomes[pname], alt_ne.outcomes[pname]))
            if INCOMPARABLE in comp_outcomes or {FIRST_PREFERRED, SECOND_PREFERRED} <= comp_outcomes:
                continue
            try:
                if FIRST_PREFERRED in comp_outcomes:
                    admissible.remove(alt_ne)
                elif SECOND_PREFERRED in comp_outcomes:
                    admissible.remove(equilibria)
            except KeyError:
                # trying to remove something that has been already removed
                pass

    return admissible<|MERGE_RESOLUTION|>--- conflicted
+++ resolved
@@ -5,11 +5,7 @@
 
 from frozendict import frozendict
 
-<<<<<<< HEAD
-from games import PlayerName
-=======
 from dg_commons import PlayerName
->>>>>>> 10a747ca
 from games.utils import iterate_dict_combinations
 from preferences import ComparisonOutcome, SECOND_PREFERRED, INDIFFERENT, INCOMPARABLE, FIRST_PREFERRED, Preference
 from .game_def import SolvingContext
@@ -29,8 +25,7 @@
 def callback_eq(tuple_out: EqOutcome, eq: Dict[str, SolvedTrajectoryGame]):
     joint_act, outcome, strong, incomp, indiff, weak = tuple_out
 
-    solved_node: SolvedTrajectoryGameNode = \
-        get_solved_game_node(act=joint_act, out=outcome) if weak else None
+    solved_node: SolvedTrajectoryGameNode = get_solved_game_node(act=joint_act, out=outcome) if weak else None
     eq["indiff"].add(solved_node) if indiff else None
     eq["incomp"].add(solved_node) if incomp else None
     eq["weak"].add(solved_node) if weak else None
@@ -39,24 +34,29 @@
 
 def init_eq_dict() -> Dict[str, SolvedTrajectoryGame]:
     ret: Dict[str, SolvedTrajectoryGame] = {
-        "indiff": set(), "incomp": set(),
-        "weak": set(), "strong": set(), "admissible": set(),
+        "indiff": set(),
+        "incomp": set(),
+        "weak": set(),
+        "strong": set(),
+        "admissible": set(),
     }
     return ret
 
 
-def check_dominated(joint_actions: JointPureTraj,
-                    done: Mapping[PlayerName, Set[JointPureTraj]]) -> bool:
+def check_dominated(joint_actions: JointPureTraj, done: Mapping[PlayerName, Set[JointPureTraj]]) -> bool:
     for dominated in done.values():
         if joint_actions in dominated:
             return True
     return False
 
 
-def get_best_responses(joint_actions: JointPureTraj, context: SolvingContext,
-                       player: PlayerName, done_p: Set[JointPureTraj],
-                       player_pref: Preference = None) \
-        -> Tuple[Set[ComparisonOutcome], Set[Trajectory]]:
+def get_best_responses(
+    joint_actions: JointPureTraj,
+    context: SolvingContext,
+    player: PlayerName,
+    done_p: Set[JointPureTraj],
+    player_pref: Preference = None,
+) -> Tuple[Set[ComparisonOutcome], Set[Trajectory]]:
     """
     Calculates the best responses for the current player
     Returns best responses and comparison outcomes
@@ -86,8 +86,7 @@
     best: Set[Trajectory] = {joint_actions[player]}
     results: Set[ComparisonOutcome] = set()
     check = False
-    action_alt: JointTrajSet = get_action_options(joint_act=joint_actions,
-                                                  p_actions=all_actions)
+    action_alt: JointTrajSet = get_action_options(joint_act=joint_actions, p_actions=all_actions)
     for joint_act_alt in iterate_dict_combinations(action_alt):
         if joint_act_alt in done_p:
             continue
@@ -122,8 +121,9 @@
     return results, best
 
 
-def equilibrium_check(joint_actions: JointPureTraj, context: SolvingContext,
-                      done: Dict[PlayerName, Set[JointPureTraj]]) -> EqOutcome:
+def equilibrium_check(
+    joint_actions: JointPureTraj, context: SolvingContext, done: Dict[PlayerName, Set[JointPureTraj]]
+) -> EqOutcome:
     """
     For each player, check if current action is best response
     Classify into types of nash eq. based on the outputs
@@ -138,8 +138,9 @@
     # Compute best responses for each player, check if joint_actions is dominated
     results: Set[ComparisonOutcome] = set()
     for player in joint_actions.keys():
-        results_player, _ = get_best_responses(joint_actions=joint_actions, context=context,
-                                               player=player, done_p=done[player])
+        results_player, _ = get_best_responses(
+            joint_actions=joint_actions, context=context, player=player, done_p=done[player]
+        )
         # If second option is preferred for any player, current point is not a nash eq.
         if SECOND_PREFERRED in results_player:
             return NotEq
@@ -157,8 +158,7 @@
     # Cache can be reused between levels
     dominated: Dict[PlayerName, Set[JointPureTraj]] = None
 
-    def solve_game(self, context: SolvingContext, cache_dom: bool = False) \
-            -> Mapping[str, SolvedTrajectoryGame]:
+    def solve_game(self, context: SolvingContext, cache_dom: bool = False) -> Mapping[str, SolvedTrajectoryGame]:
         eq_dict = init_eq_dict()
         dom_prev = deepcopy(self.dominated) if not cache_dom else {}
         tic = perf_counter()
@@ -166,38 +166,32 @@
         if self.dominated is None:
             self.dominated = {_: set() for _ in context.player_actions.keys()}
         for joint_act in set(iterate_dict_combinations(context.player_actions)):
-            out = equilibrium_check(joint_actions=joint_act,
-                                    context=context,
-                                    done=self.dominated)
+            out = equilibrium_check(joint_actions=joint_act, context=context, done=self.dominated)
             callback_eq(tuple_out=out, eq=eq_dict)
         toc = perf_counter() - tic
         print(f"Nash equilibrium computation time = {toc:.2f} s")
         if not cache_dom:
             self.dominated = dom_prev
-        eq_dict["admissible"] = filter_admissible_nasheq(weak_eq=eq_dict["weak"],
-                                                         player_prefs=context.outcome_pref)
+        eq_dict["admissible"] = filter_admissible_nasheq(weak_eq=eq_dict["weak"], player_prefs=context.outcome_pref)
         return eq_dict
 
     def reset(self):
         self.dominated: Dict[PlayerName, Set[JointPureTraj]] = None
 
 
-def solve_static_game(context: SolvingContext) \
-        -> Mapping[str, SolvedTrajectoryGame]:
+def solve_static_game(context: SolvingContext) -> Mapping[str, SolvedTrajectoryGame]:
     sol = Solution()
     eq_dict = sol.solve_game(context=context)
     static_eq: Dict[str, SolvedTrajectoryGame] = {}
 
     for eq_type, node_set in eq_dict.items():
-        static_set = {SolvedTrajectoryGameNode(actions=node.actions, outcomes=node.outcomes)
-                      for node in node_set}
+        static_set = {SolvedTrajectoryGameNode(actions=node.actions, outcomes=node.outcomes) for node in node_set}
         static_eq[eq_type] = static_set
 
     return static_eq
 
 
-def iterative_best_response(context: SolvingContext, n_runs: int) \
-        -> Mapping[str, SolvedTrajectoryGame]:
+def iterative_best_response(context: SolvingContext, n_runs: int) -> Mapping[str, SolvedTrajectoryGame]:
     eq_dict = init_eq_dict()
     INIT_BEST = True
 
@@ -211,8 +205,9 @@
         for player, actions in all_actions.items():
             done_p.clear()
             joint_actions = frozendict({player: next(iter(actions))})
-            _, best_actions = get_best_responses(joint_actions=joint_actions, context=context,
-                                                 player=player, done_p=done_p)
+            _, best_actions = get_best_responses(
+                joint_actions=joint_actions, context=context, player=player, done_p=done_p
+            )
             print(f"\tPlayer: {player} = {len(best_actions)}")
             init_guess[player] = best_actions
         toc = perf_counter() - tic
@@ -221,8 +216,7 @@
         print("Initialising strategies at random")
         init_guess = {player: actions for player, actions in all_actions.items()}
 
-    done: Dict[PlayerName, Set[JointPureTraj]] = \
-        {_: set() for _ in context.player_actions.keys()}
+    done: Dict[PlayerName, Set[JointPureTraj]] = {_: set() for _ in context.player_actions.keys()}
     for i in range(n_runs):
         players_rem: Set[PlayerName] = set(init_guess.keys())
         joint_best: Dict[PlayerName, Trajectory] = {}
@@ -234,8 +228,9 @@
         while len(players_rem) > 0:
             player = choice(list(players_rem))
             players_rem.remove(player)
-            _, best_actions = get_best_responses(joint_actions=joint_best, context=context,
-                                                 player=player, done_p=done[player])
+            _, best_actions = get_best_responses(
+                joint_actions=joint_best, context=context, player=player, done_p=done[player]
+            )
             if joint_best[player] not in best_actions:
                 players_rem = set(init_guess.keys())
                 players_rem.remove(player)
@@ -247,13 +242,13 @@
     toc = perf_counter() - tic
     print(f"Best response equilibrium computation time = {toc:.2f} s")
 
-    eq_dict["admissible"] = filter_admissible_nasheq(weak_eq=eq_dict["weak"],
-                                                     player_prefs=context.outcome_pref)
+    eq_dict["admissible"] = filter_admissible_nasheq(weak_eq=eq_dict["weak"], player_prefs=context.outcome_pref)
     return eq_dict
 
 
-def filter_admissible_nasheq(weak_eq: SolvedTrajectoryGame,
-                             player_prefs: Mapping[PlayerName, Preference]) -> SolvedTrajectoryGame:
+def filter_admissible_nasheq(
+    weak_eq: SolvedTrajectoryGame, player_prefs: Mapping[PlayerName, Preference]
+) -> SolvedTrajectoryGame:
     if len(weak_eq) == 0:
         return set()
     admissible: SolvedTrajectoryGame = set()
