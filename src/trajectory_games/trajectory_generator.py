--- conflicted
+++ resolved
@@ -8,13 +8,9 @@
 from duckietown_world.utils import SE2_apply_R2
 from scipy.optimize import minimize
 
-<<<<<<< HEAD
 from dg_commons.planning.lanes import DgLanelet
-from games import PlayerName
-=======
 from dg_commons import PlayerName
 from _tmp._deprecated.world import LaneSegmentHashable
->>>>>>> 10a747ca
 from .structures import VehicleState, TrajectoryParams, VehicleActions
 from .game_def import ActionSetGenerator
 from .paths import Trajectory, TrajectoryGraph
@@ -28,7 +24,7 @@
 
 
 class TransitionGenerator(ActionSetGenerator[VehicleState, Trajectory, TrajectoryWorld]):
-    """ Generate feasible trajectories for each player """
+    """Generate feasible trajectories for each player"""
 
     params: TrajectoryParams
 
@@ -41,8 +37,9 @@
         self._bicycle_dyn = BicycleDynamics(params=params)
         self._cache = {}
 
-    def get_actions_dynamic(self, state: VehicleState, player: PlayerName,
-                            world: TrajectoryWorld = None) -> Tuple[bool, Set[TrajectoryGraph]]:
+    def get_actions_dynamic(
+        self, state: VehicleState, player: PlayerName, world: TrajectoryWorld = None
+    ) -> Tuple[bool, Set[TrajectoryGraph]]:
         """
         Computes dynamic graph of transitions for given state along reference
         Requires world for first instance, returns from cache if already computed
@@ -61,8 +58,9 @@
         self._cache[(player, state)] = all_graphs
         return False, all_graphs
 
-    def get_actions_static(self, state: VehicleState, player: PlayerName,
-                           world: TrajectoryWorld = None) -> FrozenSet[Trajectory]:
+    def get_actions_static(
+        self, state: VehicleState, player: PlayerName, world: TrajectoryWorld = None
+    ) -> FrozenSet[Trajectory]:
         """
         Computes set of static feasible trajectories for given state along reference lanes
         Requires world for first instance, returns from cache if already computed
@@ -74,12 +72,14 @@
             all_traj |= self._trajectory_graph_to_list(graph=graph)
         toc = perf_counter() - tic
         if not cache:
-            print(f"Player: {player}\n\tLanes = {len(lane_graphs)}"
-                  f"\n\tTrajectories generated = {len(all_traj)}\n\ttime = {toc:.2f} s")
+            print(
+                f"Player: {player}\n\tLanes = {len(lane_graphs)}"
+                f"\n\tTrajectories generated = {len(all_traj)}\n\ttime = {toc:.2f} s"
+            )
         return frozenset(all_traj)
 
     def _get_trajectory_graph(self, state: VehicleState, lane: DgLanelet, graph: TrajectoryGraph):
-        """ Construct graph of states """
+        """Construct graph of states"""
         k_maxgen = 5
         stack = list([state])
         graph.origin = state
@@ -109,7 +109,7 @@
 
     @staticmethod
     def get_curv(state: VehicleState, lane: DgLanelet) -> Tuple[float, float, float]:
-        """ Calculate curvilinear coordinates for state """
+        """Calculate curvilinear coordinates for state"""
         p = np.array([state.x, state.y])
         q = geo.SE2_from_translation_angle(t=p, theta=state.th)
 
@@ -120,23 +120,21 @@
         return along, r[1], mu
 
     @staticmethod
-    def get_target(lane: DgLanelet, progress: float,
-                   offset_target: np.array) -> Optional[Tuple[np.array, float]]:
-        """ Calculate target pose ([x, y], theta) at requested progress with additional offset """
+    def get_target(lane: DgLanelet, progress: float, offset_target: np.array) -> Optional[Tuple[np.array, float]]:
+        """Calculate target pose ([x, y], theta) at requested progress with additional offset"""
         beta_f = lane.beta_from_along_lane(along_lane=progress)
         q_f = lane.center_point(beta=beta_f)
         _, ang_f, _ = geo.translation_angle_scale_from_E2(q_f)
         pos_f = SE2_apply_R2(q_f, offset_target)
         return pos_f, ang_f
 
-    def get_successor(self, state: VehicleState, u: VehicleActions, samp: bool = True) \
-            -> Tuple[VehicleState, List[VehicleState]]:
+    def get_successor(
+        self, state: VehicleState, u: VehicleActions, samp: bool = True
+    ) -> Tuple[VehicleState, List[VehicleState]]:
         dt_samp = self.params.dt_samp if samp else self.params.dt
-        return self._bicycle_dyn.successor_ivp(x0=state, u=u, dt=self.params.dt,
-                                               dt_samp=dt_samp)
-
-    def tree_func(self, state: VehicleState, lane: DgLanelet,
-                  gen: int) -> Successors:
+        return self._bicycle_dyn.successor_ivp(x0=state, u=u, dt=self.params.dt, dt_samp=dt_samp)
+
+    def tree_func(self, state: VehicleState, lane: DgLanelet, gen: int) -> Successors:
         if self.params.solve:
             return self.get_successors_solve(state=state, lane=lane, gen=gen)
         else:
@@ -154,8 +152,7 @@
                     acc_vals.add(0.0)
         return acc_vals, dst_vals
 
-    def get_successors_approx(self, state: VehicleState, lane: DgLanelet,
-                              gen: int) -> Successors:
+    def get_successors_approx(self, state: VehicleState, lane: DgLanelet, gen: int) -> Successors:
         """
         Approximate method to grow trajectory tree (fast)
         Predicts progress along reference using curvature
@@ -178,17 +175,16 @@
         p_start = SE2_apply_R2(q_start, offset_i)
 
         def get_progress(acc: float, K: float) -> float:
-            """ Progress along reference using curvature"""
+            """Progress along reference using curvature"""
             vf = state.v + acc * dt
             return (vf * dt) / (1 - n_i * K)
 
         def get_corrected_distance(acc: float) -> float:
-            """ Progress along reference iteratively corrected using curvature"""
+            """Progress along reference iteratively corrected using curvature"""
             curv = 0.0
             dist = get_progress(acc=acc, K=curv)
             for i in range(5):
-                p_f, th_f = self.get_target(lane=lane, progress=along_i + dist,
-                                            offset_target=offset_0)
+                p_f, th_f = self.get_target(lane=lane, progress=along_i + dist, offset_target=offset_0)
                 dlb = p_f - p_i
                 Lb = np.linalg.norm(dlb)
 
@@ -216,8 +212,7 @@
                 # Calculate target pose of rear axle
                 nf = self.params.n_factor * n_i + dst * n_scale
                 offset_t = np.array([-l, nf])
-                p_t, th_t = self.get_target(lane=lane, progress=along_i + distance,
-                                            offset_target=offset_t)
+                p_t, th_t = self.get_target(lane=lane, progress=along_i + distance, offset_target=offset_t)
 
                 # Steer from initial to final position using kinematic model
                 #  No slip at rear axle assumption --> Rear axle moves along a circle
@@ -235,8 +230,7 @@
 
         return successors
 
-    def get_successors_solve(self, state: VehicleState, lane: DgLanelet,
-                             gen: int) -> Successors:
+    def get_successors_solve(self, state: VehicleState, lane: DgLanelet, gen: int) -> Successors:
         """
         Accurate method to grow trajectory tree (slow)
         Samples discrete grid of velocity (from acceleration) and deviation
@@ -255,24 +249,25 @@
         acc_vals, dst_vals = self.get_acc_dst(state=state, gen=gen)
 
         def equation_forward(vars_in, acc: float) -> Tuple[float, float]:
-            """ Euler forward integration (cartesian) to obtain curvilinear state """
+            """Euler forward integration (cartesian) to obtain curvilinear state"""
             u = VehicleActions(acc=acc, dst=vars_in[0])
             state_end, _ = self.get_successor(state=state, u=u, samp=False)
             _, n, mu = self.get_curv(state=state_end, lane=lane)
             return n, mu
 
         def equation_min(vars_in, acc: float, nfinal: float) -> float:
-            """ Function for optimiser """
+            """Function for optimiser"""
             n, mu = equation_forward(vars_in, acc=acc)
             return (n - nfinal) ** 2 + float(np.abs(mu) > np.pi / 2) * 10000
 
         def get_dst_guess() -> float:
-            """ Initial guess for optimisation, obtained from target yaw rate """
-            p_t, th_t = self.get_target(lane=lane, progress=s_init + distance,
-                                        offset_target=np.array([0, 0]))
-            d_ang = (th_t - state.th)
-            while d_ang > +np.pi: d_ang -= 2 * np.pi
-            while d_ang < -np.pi: d_ang += 2 * np.pi
+            """Initial guess for optimisation, obtained from target yaw rate"""
+            p_t, th_t = self.get_target(lane=lane, progress=s_init + distance, offset_target=np.array([0, 0]))
+            d_ang = th_t - state.th
+            while d_ang > +np.pi:
+                d_ang -= 2 * np.pi
+            while d_ang < -np.pi:
+                d_ang += 2 * np.pi
             dst_i = (math.atan(d_ang * 2 * self.params.vg.l / state.v * dt) - state.st) / dt
             dst_i = min(max(dst_i, lb), ub)
             return dst_i
@@ -291,8 +286,7 @@
                 residual, dst_f = 100.0, 0.0
                 # Solution is sensitive to init guess, so try a few values and give up if it doesn't converge
                 for dst_g in [0.0, lb / 2, ub / 2, get_dst_guess()]:
-                    result = minimize(fun=equation_min, x0=np.array([dst_g]),
-                                      bounds=[[lb, ub]], args=(accel, nf))
+                    result = minimize(fun=equation_min, x0=np.array([dst_g]), bounds=[[lb, ub]], args=(accel, nf))
                     if result.success and result.fun < residual:
                         residual = result.fun
                         dst_f = result.x[0]
@@ -311,7 +305,7 @@
 
     @staticmethod
     def _trajectory_graph_to_list(graph: TrajectoryGraph) -> Set[Trajectory]:
-        """ Convert state graph to list of trajectories"""
+        """Convert state graph to list of trajectories"""
         trajectories: Set[Trajectory] = set()
         roots = [n for n, d in graph.in_degree() if d == 0]
         assert len(roots) == 1
