--- conflicted
+++ resolved
@@ -1,39 +1,35 @@
 import itertools
 from decimal import Decimal as D
 from time import perf_counter
-from typing import Dict, List, Mapping, Optional, Set, Tuple
+from typing import Mapping, Dict, Set, Tuple, List, Optional
 
 import matplotlib.pyplot as plt
 import numpy as np
 from matplotlib.animation import FuncAnimation
 from matplotlib.axes import Axes
+from reprep import Report, MIME_GIF, MIME_PNG, RepRepDefaults, MIME_JPG, MIME_PDF
 from shapely.geometry import Polygon
-
-from dg_commons import Color, PlayerName
+from zuper_commons.text import remove_escapes
+
+from dg_commons import PlayerName, Color
 from dg_commons.maps import DgLanelet
 from dg_commons.sim.simulator_animation import adjust_axes_limits
 from preferences import Preference
-<<<<<<< HEAD
-from reprep import MIME_GIF, MIME_JPG, MIME_PDF, MIME_PNG, Report, RepRepDefaults
-from zuper_commons.text import remove_escapes
-from .game_def import Game, GamePlayer, GameVisualization, SolvedGameNode
-from .metrics_def import PlayerOutcome
-=======
 from .game_def import Game, SolvedGameNode, GameVisualization, GamePlayer
 from driving_games.metrics_structures import PlayerOutcome
->>>>>>> 165f0f08
 from .paths import Trajectory
 from .preference_old import PosetalPreference
 from .structures import VehicleState
 from .trajectory_game import (
+    SolvedTrajectoryGame,
+    SolvedTrajectoryGameNode,
+    SolvedLeaderFollowerGame,
+    SolvedRecursiveLeaderFollowerGame,
     LeaderFollowerGame,
     LeaderFollowerGameStage,
-    SolvedLeaderFollowerGame,
-    SolvedRecursiveLeaderFollowerGame,
-    SolvedTrajectoryGame,
-    SolvedTrajectoryGameNode,
 )
-from .visualization import tone_down_color, TrajGameVisualization, ZOrder
+from .visualization_dev import TrajGameVisualization
+from .visualization_dev import tone_down_color, ZOrder
 
 EXPORT_PDF = True
 STACK_JPG = False
@@ -83,7 +79,7 @@
             for node in node_set:
                 for player, action in node.actions.items():
                     texts.append(
-                        f"\t{player}: action={action},\n" f"\t\toutcome=" f"{list(node.outcomes[player].values())}"
+                        f"\t{player}: action={action},\n" f"\t\toutcome={list(node.outcomes[player].values())}"
                     )
                 texts.append("\n")
         text = "\n".join(texts)
