import itertools
from decimal import Decimal as D
from time import perf_counter
from typing import Dict, List, Mapping, Optional, Set, Tuple

import matplotlib.pyplot as plt
import numpy as np
from matplotlib.animation import FuncAnimation
from matplotlib.axes import Axes
from shapely.geometry import Polygon

from dg_commons import Color, PlayerName
from dg_commons.maps import DgLanelet
from dg_commons.sim.simulator_animation import adjust_axes_limits
from preferences import Preference
from reprep import MIME_GIF, MIME_JPG, MIME_PDF, MIME_PNG, Report, RepRepDefaults
from zuper_commons.text import remove_escapes
from .game_def import Game, GamePlayer, GameVisualization, SolvedGameNode
from .metrics_def import PlayerOutcome
from .paths import Trajectory
from .preference import PosetalPreference
from .structures import VehicleState
from .trajectory_game import (
    LeaderFollowerGame,
    LeaderFollowerGameStage,
    SolvedLeaderFollowerGame,
    SolvedRecursiveLeaderFollowerGame,
    SolvedTrajectoryGame,
    SolvedTrajectoryGameNode,
)
<<<<<<< HEAD
from .visualization_dev import TrajGameVisualization
from .visualization_dev import tone_down_color, ZOrder
=======
from .visualization import tone_down_color, TrajGameVisualization, ZOrder
>>>>>>> a9ed7889

EXPORT_PDF = True
STACK_JPG = False
MIME = MIME_PDF if EXPORT_PDF else MIME_JPG if STACK_JPG else MIME_PNG


def report_game_visualization(game: Game) -> Report:
    viz = game.game_vis
    r = Report("Trajectories")
    tic = perf_counter()
    with r.plot("actions") as pylab:
        ax = pylab.gca()
        with viz.plot_arena(axis=ax):
            states: List[VehicleState] = []
            for player_name, player in game.game_players.items():
                for state in player.state.support():
                    states.append(state)
                    viz.plot_player(axis=ax, player_name=player_name, state=state)
                    actions = player.actions_generator.get_actions_static(
                        state=state, world=game.world, player=player.name
                    )
                    viz.plot_actions(axis=ax, actions=actions, colour=tone_down_color(player.vg.colour), width=0.5)
                    size = np.linalg.norm(ax.bbox.size) / 10000.0
                    for path in actions:
                        vals = [(x.x, x.y, x.v) for _, x in path]
                        x, y, vel = zip(*vals)
                        ax.scatter(x, y, s=size, marker="o", c="k", alpha=0.2, zorder=ZOrder.scatter)
            ax.tick_params(top=False, bottom=False, left=False, right=False, labelleft=False, labelbottom=False)
            pylab.axis("off")
            adjust_axes_limits(ax=ax, plot_limits=game.game_vis.plot_limits, players_states=states)

    toc = perf_counter() - tic
    print(f"Report game viz time = {toc:.2f} s")
    return r


def report_states(nash_eq: Mapping[str, SolvedTrajectoryGame]) -> Report:
    r_st = Report("states")
    print_all = len(nash_eq["weak"]) <= 10
    for k, node_set in nash_eq.items():
        texts = []
        if not bool(node_set):
            texts.append("\t No equilibria")
        elif not print_all or k.startswith("weak"):
            texts.append(f"\t {len(node_set)} equilibria")
        else:
            for node in node_set:
                for player, action in node.actions.items():
                    texts.append(
                        f"\t{player}: action={action},\n" f"\t\toutcome=" f"{list(node.outcomes[player].values())}"
                    )
                texts.append("\n")
        text = "\n".join(texts)
        r_st.text(f"{k} -", remove_escapes(text))
    return r_st


def plot_outcomes_pref(
    viz: GameVisualization, axis, outcomes: PlayerOutcome, pref: Preference, pname: PlayerName, add_title: bool = True
):
    assert isinstance(pref, PosetalPreference)
    metrics: Dict[str, str] = {}
    for met in pref.graph.nodes:
        metrics[met] = str(round(float(met.evaluate(outcomes)), 2))
    viz.plot_pref(axis=axis, pref=pref, pname=pname, origin=(0.0, 0.0), labels=metrics, add_title=add_title)
    axis.set_xlim(-125.0, 125.0)
    axis.set_ylim(auto=True)


def get_stack_figure(size: Tuple[int, int]):
    rows, cols = size
    fig, axs = plt.subplots(nrows=rows, ncols=cols, figsize=(cols * 4, rows * 4))
    if rows == 1:
        if cols == 1:
            axs = np.array([[axs]])
        else:
            axs = np.expand_dims(axs, axis=0)
    return fig, axs, set(itertools.product(range(rows), range(cols)))


def save_stack_figure(fn, fig, axs, all_idx: Set):
    for idx in all_idx:
        axs[idx].axis("off")
    fig.subplots_adjust(hspace=0.0, wspace=0.0)
    fig.savefig(fn, **RepRepDefaults.savefig_params)
    plt.close(fig=fig)


def stack_nodes(
    report: Report,
    viz: GameVisualization,
    title: str,
    players: Mapping[PlayerName, GamePlayer],
    nodes: Set[SolvedTrajectoryGameNode],
    nodes_strong: Set[SolvedTrajectoryGameNode] = None,
    plot_lead_outcomes: bool = False,
    leader: Tuple[PlayerName, Preference] = None,
):
    if plot_lead_outcomes:
        assert leader is not None

    def plot_actions(axis, sol_node: SolvedTrajectoryGameNode, width: float):
        with viz.plot_arena(axis):
            states: List[VehicleState] = []
            for pname in sol_node.actions.keys():
                for state in players[pname].state.support():
                    states.append(state)
                    viz.plot_player(axis=axis, player_name=pname, state=state)
            for pname, action in sol_node.actions.items():
                viz.plot_equilibria(
                    axis=axis,
                    actions=frozenset([action]),
                    colour=players[pname].vg.colour,
                    width=width,
                    alpha=min(1.0, width),
                    ticks=False,
                    scatter=False,
                )
                axis.tick_params(top=False, bottom=False, left=False, right=False, labelleft=False, labelbottom=False)
            adjust_axes_limits(ax=ax, plot_limits=viz.plot_limits, players_states=states)

    if nodes_strong is None:
        nodes_strong = set()
    with report.data_file(title, MIME) as fn:
        plot_dict = viz.get_plot_dict()
        fig, axs, all_idx = get_stack_figure((plot_dict.get_size()))
        for node in nodes:
            idx = plot_dict[node]
            ax = axs[idx]
            all_idx.remove(idx)
            if plot_lead_outcomes:
                lead, pref = leader
                plot_outcomes_pref(
                    viz=viz, axis=ax, outcomes=node.outcomes[lead], pref=pref, pname=lead, add_title=False
                )
            else:
                w: float = 2.0 if node in nodes_strong else 1.5
                plot_actions(axis=ax, sol_node=node, width=w)

        save_stack_figure(fn=fn, fig=fig, axs=axs, all_idx=all_idx)


def gif_eq(
    report: Report,
    node_eq: SolvedTrajectoryGameNode,
    game: Game,
    prefs: Mapping[PlayerName, Preference] = None,
    nash_eq: Mapping[str, SolvedTrajectoryGame] = None,
    make_gif=True,
):
    if prefs is None:
        prefs = {pname: peq.preference for pname, peq in game.game_players.items()}
    for pref in prefs.values():
        if not isinstance(pref, PosetalPreference):
            raise NotImplementedError(f"Preferences must be PosetalPreferences," f" found type {pref.get_type()}")
    eq_viz = report.figure(cols=2)
    if nash_eq is None:
        title = "Actions"
    else:
        nodes: List[str] = []
        for k, node_set_alt in nash_eq.items():
            if k == "weak":
                continue
            if node_eq in node_set_alt:
                nodes.append(k)
        title = ", ".join(nodes)

    if make_gif:
        with eq_viz.data_file(title, MIME_GIF) as fn:
            create_animation(fn=fn, game=game, node=node_eq)
        plt.close()

    with eq_viz.plot(title + "outcomes") as pylab:
        n: float = 0.0
        ax: Axes = pylab.gca()
        for pname, pref in prefs.items():
            metrics: Dict[str, str] = {}
            outcomes = node_eq.outcomes[pname]
            for met in pref.G.nodes:
                metrics[met] = str(round(float(met.evaluate(outcomes)), 2))
            game.game_vis.plot_pref(axis=ax, pref=pref, pname=pname, origin=(n, 0.0), labels=metrics)
            n = n + 200
        ax.set_xlim(-125.0, n - 125.0)
    plt.close()
    return


def report_nash_eq(game: Game, nash_eq: Mapping[str, SolvedTrajectoryGame], plot_gif: bool, max_n_gif=10) -> Report:
    tic = perf_counter()
    viz = game.game_vis
    r_all = Report("equilibria")
    req = Report("plots")

    for player in game.game_players.values():
        assert isinstance(player.preference, PosetalPreference), (
            f"Preference is of type {player.preference.get_type()} " f"and not {PosetalPreference.get_type()}"
        )

    r_all.add_child(report_states(nash_eq=nash_eq))

    node_set = nash_eq["weak"]

    def save_actions(nodes_all: Set[SolvedTrajectoryGameNode]) -> Mapping[PlayerName, Set[Trajectory]]:
        actions: Dict[PlayerName, Set[Trajectory]] = {p: set() for p in game.game_players.keys()}
        for node_eq in nodes_all:
            for player_eq, action in node_eq.actions.items():
                actions[player_eq].add(action)
        return actions

    def plot_eq_all(axis, actions_all: Mapping[PlayerName, Set[Trajectory]], w: float, color: Optional[Color] = None):
        for pname, actions in actions_all.items():
            if len(actions) == 0:
                continue
            color = game.game_players[pname].vg.colour if color is None else color
            viz.plot_equilibria(
                axis=axis,
                actions=frozenset(actions),
                colour=color,
                width=w,
                alpha=min(w, 1.0),
                scatter=True,
                plot_lanes=False,
            )

    def plot_pref(rep: Report):
        with rep.data_file("Pref", MIME) as fn:
            player = list(game.game_players.values())[0]
            fig, ax = plt.subplots(nrows=1, ncols=1, figsize=(8, 8))
            viz.plot_pref(axis=ax, pref=player.preference, pname=player.name, origin=(0.0, 0.0), add_title=False)
            ax.set_xlim(-125.0, 125.0)
            fig.savefig(fn, **RepRepDefaults.savefig_params)
            plt.close(fig=fig)

    def image_eq(
        report: Report,
        nodes_light: SolvedTrajectoryGame,
        nodes_dark: SolvedTrajectoryGame,
        plot_actions: bool,
        plot_lanes: bool,
    ):
        eq_viz = report.figure("Overlay", cols=2)
        actions_dark = save_actions(nodes_dark)
        actions_light = save_actions(nodes_light)
        with eq_viz.plot("all_equilibria") as pylab:
            ax = pylab.gca()
            with viz.plot_arena(axis=ax):
                states: List[VehicleState] = []
                for player_name, player in game.game_players.items():
                    for state in player.state.support():
                        states.append(state)
                        viz.plot_player(axis=ax, player_name=player_name, state=state)
                        actions_all = player.actions_generator.get_actions_static(
                            state=state, world=game.world, player=player.name
                        )
                        if plot_actions:
                            viz.plot_actions(
                                axis=ax,
                                actions=actions_all,
                                colour="grey",
                                width=1.0,
                                alpha=0.7,
                                ticks=False,
                                plot_lanes=False,
                            )
                        if plot_lanes:
                            lanes: Dict[DgLanelet, Optional[Polygon]] = {}
                            for traj in actions_all:
                                lane, goal = traj.get_lane()
                                lanes[lane] = goal
                            viz.plot_actions(
                                axis=ax, actions=frozenset(), colour=player.vg.colour, plot_lanes=True, lanes=lanes
                            )

                plot_eq_all(axis=ax, actions_all=actions_light, w=1.0, color="gold")
                plot_eq_all(axis=ax, actions_all=actions_dark, w=1.0, color="red")
                ax.tick_params(top=False, bottom=False, left=False, right=False, labelleft=False, labelbottom=False)
                adjust_axes_limits(ax=ax, plot_limits=game.game_vis.plot_limits, players_states=states)
        plot_pref(rep=eq_viz)

    if plot_gif:
        i = 1
        for node in node_set:
            make_gif = i < max_n_gif
            rplot = Report(f"Eq_{i}")
            gif_eq(report=rplot, node_eq=node, game=game, nash_eq=nash_eq, make_gif=make_gif)
            req.add_child(rplot)
            i += 1
    rplot = Report(f"Equilibria:Strong-Weak")
    image_eq(report=rplot, nodes_dark=nash_eq["strong"], nodes_light=node_set, plot_actions=True, plot_lanes=False)

    if len(node_set) < 200:
        eq_viz = rplot.figure("Stacked", cols=2)
        stack_nodes(
            report=eq_viz,
            viz=viz,
            title="all_equilibria",
            players=game.game_players,
            nodes=node_set,
            nodes_strong=nash_eq["strong"],
        )
        plot_pref(rep=eq_viz)
    req.add_child(rplot)

    rplot = Report(f"Equilibria:Admissible-Weak")
    image_eq(report=rplot, nodes_dark=nash_eq["admissible"], nodes_light=node_set, plot_actions=False, plot_lanes=True)
    req.add_child(rplot)

    r_all.add_child(req)
    toc = perf_counter() - tic
    print(f"Nash eq viz time = {toc:.2f} s")
    return r_all


def report_preferences(viz: GameVisualization, players: Mapping[PlayerName, Preference]) -> Report:
    tic = perf_counter()
    r = Report("Preference_structures")

    for player, pref in players.items():
        with r.plot(player) as pylab:
            ax: Axes = pylab.gca()
            viz.plot_pref(axis=ax, pref=pref, pname=player, origin=(0.0, 0.0))
            ax.set_xlim(-125.0, 125.0)
    toc = perf_counter() - tic
    print(f"Preference viz time = {toc:.2f} s")
    return r


def create_animation(fn: str, game: Game, node: SolvedGameNode):
    viz = game.game_vis
    assert isinstance(node, SolvedTrajectoryGameNode)
    assert isinstance(viz, TrajGameVisualization)

    fig, ax = plt.subplots(figsize=(6, 6))
    fig.set_tight_layout(True)
    ax.set_aspect(1)
    box = {}

    def init_plot():
        ax.clear()
        ax.tick_params(top=False, bottom=False, left=False, right=False, labelleft=False, labelbottom=False)
        with viz.plot_arena(axis=ax):
            states: List[VehicleState] = []
            for player_name, player in game.game_players.items():
                for state in player.state.support():
                    states.append(state)
                    box[player_name] = viz.plot_player(axis=ax, player_name=player_name, state=state)
            for player, action in node.actions.items():
                viz.plot_equilibria(
                    axis=ax,
                    actions=frozenset([action]),
                    colour=game.game_players[player].vg.colour,
                    width=1.0,
                    scatter=False,
                )
            adjust_axes_limits(ax=ax, plot_limits=game.game_vis.plot_limits, players_states=[])

        return list(itertools.chain.from_iterable(box.values()))

    def update_plot(t: D):
        states: List[VehicleState] = []
        for player, box_handle in box.items():
            action: Trajectory = node.actions[player]
            state = action.at(t=t)
            states.append(state)
            box[player] = viz.plot_player(axis=ax, player_name=player, state=state, box=box_handle)
        # adjust_axes_limits(ax=ax, plot_limits=game.game_vis.plot_limits, players_states=states)
        return list(itertools.chain.from_iterable(box.values()))

    actions = list(node.actions.values())
    lens = [_.get_end() for _ in actions]
    longest = lens.index(max(lens))
    times = actions[longest].get_sampling_points()
    dt_ms = int((times[1] - times[0]) * 1000)
    anim = FuncAnimation(
        fig=fig, func=update_plot, init_func=init_plot, frames=times, interval=dt_ms, blit=True, repeat_delay=0
    )
    anim.save(fn, dpi=200, writer="imagemagick")


def report_leader_follower_solution(
    game: Game, solution: SolvedLeaderFollowerGame, plot_gif: bool, stage: int = 0
) -> Report:
    PLOT_ALL_OUT = False

    tic = perf_counter()
    title = f"Leader - follower game solutions (Stage = {stage})"
    report_all = Report(title)
    lf = solution.lf
    if stage == 0:
        report_all.text("Players:", f"Leader = {lf.leader}, Follower = {lf.follower}")
        report_all.text("Antichain_Comparison:", lf.antichain_comparison)

    # Create dictionary for leader actions and follower prefs
    i_act = 1
    act_dict: Dict[Trajectory, int] = {}
    for act in solution.games.keys():
        act_dict[act] = i_act
        i_act += 1
    pref_dict_f = game.game_vis.get_pref_dict(player=lf.follower)
    p_f_dict: Dict[Preference, int] = {}
    p_f_list: List[Optional[Preference]] = [None for _ in range(len(pref_dict_f))]
    rows, cols = pref_dict_f.get_size()
    for p_f in lf.prefs_follower_est.support():
        r, c = pref_dict_f[p_f]
        index = r * cols + c
        p_f_dict[p_f] = index + 1
        p_f_list[index] = p_f
    no_pref = PosetalPreference(pref_str="NoPreference")

    actions_text = "All leader best actions:\n" + "\n".join([f"A_{idx}: {str(act)}" for act, idx in act_dict.items()])
    report_all.text("Leader_actions:", actions_text)
    r_pref = Report("Player_Preferences")

    def stack_prefs(pname: PlayerName, pprefs: List[Preference]):
        # Plot all prefs for all players as a grid
        pviz = r_pref.figure(f"Preferences_{pname}", cols=1)
        with pviz.data_file(f"Preferences_{pname}", MIME) as fn:
            pref_dict = game.game_vis.get_pref_dict(player=pname)
            fig, axs, all_idx = get_stack_figure(size=pref_dict.get_size())
            for pref in pprefs:
                if pref is None:
                    continue
                idx = pref_dict[pref]
                ax = axs[idx]
                all_idx.remove(idx)
                game.game_vis.plot_pref(axis=ax, pref=pref, pname=pname, origin=(0.0, 0.0), add_title=False)
                ax.set_xlim(-125.0, 125.0)
                ax.set_ylim(auto=True)
            save_stack_figure(fn=fn, fig=fig, axs=axs, all_idx=all_idx)

    tic1 = perf_counter()
    stack_prefs(pname=lf.leader, pprefs=[lf.pref_leader])
    stack_prefs(pname=lf.follower, pprefs=p_f_list)
    report_all.add_child(r_pref)
    toc1 = perf_counter() - tic1

    # Print best leader actions for each comb of prefs
    rep_act = Report("Best_Leader_Actions")
    for p_f in p_f_list:
        if p_f is None:
            continue
        i_f = p_f_dict[p_f]
        actions = solution.best_leader_actions[p_f]
        text = ", ".join([f"Action_{act_dict[act]}" for act in actions])
        rep_act.text(f"{lf.follower}:Pref_{i_f}", text)
    report_all.add_child(rep_act)

    toc_br, toc_out, toc_gif = 0.0, 0.0, 0.0
    # Group plots based on leader action
    if stage == 0:
        print(
            f"Report Params:\n\tTotal leader actions = {len(solution.games)},"
            f"\n\tTotal follower preferences = {len(p_f_dict)},"
            f"\n\tPlotting gifs = {plot_gif}"
        )
    for act, sol in solution.games.items():

        # Aggregate all nodes for all prefs of follower to create grid
        # BR is not a function of p_l, so we can use any one p_l
        all_nodes: SolvedTrajectoryGame = set()
        pf_nodes: Dict[str, SolvedTrajectoryGame] = {}
        for p_f in p_f_list:
            if p_f is None:
                continue
            i_f = p_f_dict[p_f]
            nodes = sol[p_f].nodes
            all_nodes |= nodes
            pf_nodes[f"Pref_{i_f}"] = nodes
        game.game_vis.init_plot_dict(values=all_nodes)

        rep_act = Report(f"Action_{act_dict[act]}")
        rep_act.text("Action", f"Leader Trajectory = {act}")

        tic_gif = perf_counter()
        if plot_gif:
            pref_f = no_pref if lf.pref_follower_real is None else lf.pref_follower_real
            prefs = {lf.leader: lf.pref_leader, lf.follower: pref_f}
            i_gif = 1
            for node in all_nodes:
                rplot = Report(f"BR_{i_gif}")
                gif_eq(report=rplot, node_eq=node, game=game, prefs=prefs, nash_eq=pf_nodes)
                rep_act.add_child(rplot)
                i_gif += 1
        toc_gif += perf_counter() - tic_gif

        for p_f in p_f_list:
            if p_f is None:
                continue
            i_f = p_f_dict[p_f]

            tic_br = perf_counter()
            # For each pref of follower, plot grid of best responses
            rep = Report(f"{lf.follower}:Pref_{i_f}")
            rep_nodes = sol[p_f].nodes
            if not plot_gif:
                stack_viz = rep.figure("Best_Responses", cols=1)
                stack_nodes(
                    report=stack_viz, viz=game.game_vis, title=f"Solutions", players=game.game_players, nodes=rep_nodes
                )
            toc_br += perf_counter() - tic_br

            tic_out = perf_counter()
            # Plot grid of leader outcomes and aggregated outcome
            node_sols = sol[p_f]
            lead_viz = rep.figure(f"Leader_Outcomes", cols=1 + int(PLOT_ALL_OUT))
            if PLOT_ALL_OUT:
                stack_nodes(
                    report=lead_viz,
                    viz=game.game_vis,
                    title=f"{lf.leader}_outcomes",
                    players=game.game_players,
                    nodes=rep_nodes,
                    plot_lead_outcomes=True,
                    leader=(lf.leader, lf.pref_leader),
                )
            with lead_viz.plot(f"{lf.leader}_agg_outcomes") as pylab:
                plot_outcomes_pref(
                    viz=game.game_vis,
                    axis=pylab.gca(),
                    outcomes=node_sols.agg_lead_outcome,
                    pref=lf.pref_leader,
                    pname=lf.leader,
                    add_title=False,
                )
            toc_out += perf_counter() - tic_out
            rep_act.add_child(rep)
        report_all.add_child(rep_act)

    toc = perf_counter() - tic
    if stage == 0:
        print(
            f"Times:\n\tPlayer prefs viz time = {toc1:.2f} s"
            f"\n\tBest response viz time = {toc_br:.2f} s"
            f"\n\tGif viz time = {toc_gif:.2f} s"
            f"\n\tOutcomes viz time = {toc_out:.2f} s"
            f"\n\tSolutions viz time = {toc:.2f} s"
        )
    return report_all


def report_leader_follower_recursive(
    game: LeaderFollowerGame, result: SolvedRecursiveLeaderFollowerGame, plot_gif: bool
) -> Report:
    rep = Report("Leader-Follower")
    gif_viz = rep.figure(cols=1)
    with gif_viz.data_file("Solution", MIME_GIF) as fn:
        create_animation_recursive(fn=fn, game=game, result=result)

    def plot_out_player(pname: PlayerName, pref: Preference):
        with outcome_viz.plot(f"{pname}_agg_outcomes") as pylab:
            plot_outcomes_pref(
                viz=game.game_vis,
                axis=pylab.gca(),
                outcomes=result.aggregated_node.outcomes[pname],
                pref=pref,
                pname=pname,
                add_title=False,
            )

    def plot_traj_players():
        with act_viz.plot("Driven trajectories") as pylab:
            ax = pylab.gca()
            with game.game_vis.plot_arena(axis=ax):
                for pname, player in game.game_players.items():
                    for state in player.state.support():
                        game.game_vis.plot_player(axis=ax, player_name=pname, state=state)
                    p_act = frozenset([result.aggregated_node.actions[pname]])
                    game.game_vis.plot_equilibria(
                        axis=ax,
                        actions=p_act,
                        colour=game.game_players[pname].vg.colour,
                        width=1.0,
                        alpha=1.0,
                        scatter=False,
                    )

    prefs = {game.lf.leader: game.lf.pref_leader, game.lf.follower: game.lf.pref_follower_real}
    rep.add_child(report_preferences(viz=game.game_vis, players=prefs))

    outcome_viz = rep.figure(f"Overall Player Outcomes", cols=2)
    plot_out_player(pname=game.lf.leader, pref=game.lf.pref_leader)
    plot_out_player(pname=game.lf.follower, pref=game.lf.pref_follower_real)

    act_viz = rep.figure(cols=1)
    plot_traj_players()

    def update_states(sol: LeaderFollowerGameStage):
        for pname, player in game.game_players.items():
            player.state = sol.states[pname]

    times = result.stages.get_sampling_points()
    for stage in range(len(times)):
        stage_sol = result.stages.at(times[stage])
        update_states(sol=stage_sol)
        rep.add_child(
            report_leader_follower_solution(game=game, solution=stage_sol.lf_game, plot_gif=False, stage=stage)
        )
    return rep


def create_animation_recursive(fn: str, game: Game, result: SolvedRecursiveLeaderFollowerGame):
    class Counter:
        value: int

        def __init__(self):
            self.value = -1

        def inc(self):
            self.value += 1

        def get(self):
            return self.value

    viz = game.game_vis
    assert isinstance(viz, TrajGameVisualization)

    solve_times = result.stages.get_sampling_points()
    agg_actions = result.aggregated_node.actions
    fig, ax = plt.subplots(figsize=(5, 5))
    fig.set_tight_layout(True)
    ax.set_aspect(1)
    states, actions, opt_actions = {}, {}, {}
    i_plot = Counter()

    def get_list() -> List:
        return (
            list(itertools.chain.from_iterable(states.values())) + list(actions.values()) + list(opt_actions.values())
        )

    def init_plot():
        ax.clear()
        with viz.plot_arena(axis=ax):
            sol_0 = result.stages.at(solve_times[0])
            for pname, player in game.game_players.items():
                action: Trajectory = sol_0.game_node.actions[pname]
                state = action.at(t=solve_times[0])
                states[pname] = viz.plot_player(axis=ax, state=state, player_name=pname, alpha=0.7)
                actions[pname] = viz.plot_actions(axis=ax, actions=frozenset([]), colour=player.vg.colour, width=0.3)
                opt_actions[pname] = viz.plot_actions(axis=ax, actions=frozenset([]), width=0.75)
        return get_list()

    def update_actions():
        i_plot.inc()
        i = i_plot.get()
        sol_i = result.stages.at(solve_times[i])
        for pname, player in game.game_players.items():
            colour = player.vg.colour if i == 0 else None
            p_act = sol_i.context.player_actions[pname]
            actions[pname] = viz.plot_actions(axis=ax, actions=p_act, colour=colour, lines=actions[pname])
        lead, foll = sol_i.lf.leader, sol_i.lf.follower
        l_act = frozenset([sol_i.game_node.actions[lead]])
        f_act = frozenset(sol_i.best_responses_pred)
        opt_actions[lead] = viz.plot_actions(axis=ax, actions=l_act, lines=opt_actions[lead])
        opt_actions[foll] = viz.plot_actions(axis=ax, actions=f_act, lines=opt_actions[foll])

    def update_plot(t: D):
        i = i_plot.get()
        if i < 0 or (i + 1 < len(solve_times) and t >= solve_times[i + 1]):
            update_actions()
        for pname, box_handle in states.items():
            state = agg_actions[pname].at(t=t)
            states[pname] = viz.plot_player(axis=ax, player_name=pname, state=state, box=box_handle)
        return get_list()

    times = agg_actions[result.lf.leader].get_sampling_points()
    dt_ms = int((times[1] - times[0]) * 1000)
    anim = FuncAnimation(
        fig=fig, func=update_plot, init_func=init_plot, frames=times, interval=dt_ms, blit=True, repeat_delay=0
    )
    anim.save(fn, dpi=200, writer="imagemagick")<|MERGE_RESOLUTION|>--- conflicted
+++ resolved
@@ -28,12 +28,7 @@
     SolvedTrajectoryGame,
     SolvedTrajectoryGameNode,
 )
-<<<<<<< HEAD
-from .visualization_dev import TrajGameVisualization
-from .visualization_dev import tone_down_color, ZOrder
-=======
 from .visualization import tone_down_color, TrajGameVisualization, ZOrder
->>>>>>> a9ed7889
 
 EXPORT_PDF = True
 STACK_JPG = False
