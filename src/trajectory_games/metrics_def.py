--- conflicted
+++ resolved
@@ -5,16 +5,10 @@
 
 from duckietown_world import SE2Transform
 
-<<<<<<< HEAD
 from dg_commons.planning.lanes import DgLanePose
-from dg_commons.seq_op import seq_integrate
-from dg_commons.sequence import Timestamp, DgSampledSequence
-from games import PlayerName
-=======
 from dg_commons import PlayerName
 from dg_commons.seq.seq_op import seq_integrate
 from dg_commons.seq.sequence import Timestamp, DgSampledSequence
->>>>>>> 10a747ca
 from .paths import Trajectory
 from .trajectory_world import TrajectoryWorld
 
@@ -25,7 +19,7 @@
     "PlayerOutcome",
     "MetricEvaluationResult",
     "TrajGameOutcome",
-    "differentiate"
+    "differentiate",
 ]
 
 
@@ -40,7 +34,7 @@
     """ Internal data """
     _points_cart: Mapping[PlayerName, List[SE2Transform]] = None
     _points_curv: Mapping[PlayerName, List[DgLanePose]] = None
-    """ Sampled vehicle states for each player 
+    """ Sampled vehicle states for each player
         Cache and reuse for all rules."""
 
     _cache_cart: Dict[Trajectory, List[SE2Transform]] = None
@@ -95,12 +89,12 @@
     cumulative: DgSampledSequence
 
     def __init__(
-            self,
-            title: str,
-            description: str,
-            total: float,
-            incremental: Optional[DgSampledSequence],
-            cumulative: Optional[DgSampledSequence],
+        self,
+        title: str,
+        description: str,
+        total: float,
+        incremental: Optional[DgSampledSequence],
+        cumulative: Optional[DgSampledSequence],
     ):
         self.title = title
         self.description = description
@@ -120,8 +114,7 @@
     @lru_cache(None)
     def add(m1: "EvaluatedMetric", m2: "EvaluatedMetric") -> "EvaluatedMetric":
         if m1.title != m2.title:
-            raise NotImplementedError(f"add implemented only for same metric, "
-                                      f"received {m1.title, m2.title}")
+            raise NotImplementedError(f"add implemented only for same metric, " f"received {m1.title, m2.title}")
 
         if m1.incremental is None:
             inc = None
@@ -141,8 +134,9 @@
             vals_c = m1.cumulative.values + tuple([v + c_end for v in m2.cumulative.values])
             cum = DgSampledSequence(timestamps=times_c, values=vals_c)
 
-        return EvaluatedMetric(title=m1.title, description=m1.description,
-                               total=m1.total + m2.total, incremental=inc, cumulative=cum)
+        return EvaluatedMetric(
+            title=m1.title, description=m1.description, total=m1.total + m2.total, incremental=inc, cumulative=cum
+        )
 
     __radd__ = __add__
 
@@ -159,9 +153,7 @@
 
 def differentiate(val: List[float], t: List[Timestamp]) -> List[float]:
     if len(val) != len(t):
-        msg = "values and times have different sizes - ({},{})," " can't differentiate".format(
-            len(val), len(t)
-        )
+        msg = "values and times have different sizes - ({},{})," " can't differentiate".format(len(val), len(t))
         raise ValueError(msg)
 
     def func_diff(i: int) -> float:
@@ -188,13 +180,18 @@
 
     @abstractmethod
     def evaluate(self, context: MetricEvaluationContext) -> "MetricEvaluationResult":
-        """ Evaluates the metric for all players given a context. """
+        """Evaluates the metric for all players given a context."""
 
     def get_evaluated_metric(self, interval: List[Timestamp], val: List[float]) -> EvaluatedMetric:
         incremental = DgSampledSequence[float](interval, val)
         cumulative, total = get_integrated(incremental)
-        ret = EvaluatedMetric(title=type(self).__name__, description=self.description,
-                              total=total, incremental=incremental, cumulative=cumulative)
+        ret = EvaluatedMetric(
+            title=type(self).__name__,
+            description=self.description,
+            total=total,
+            incremental=incremental,
+            cumulative=cumulative,
+        )
         return ret
 
 
