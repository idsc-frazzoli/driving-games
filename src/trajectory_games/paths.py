from functools import lru_cache
from typing import List, Dict, Tuple, Optional, FrozenSet, Iterator, Union

import cachetools
import numpy as np
from cachetools import cached
from duckietown_world import SE2Transform
from networkx import DiGraph, has_path, shortest_path
from shapely.geometry import Polygon, Point

<<<<<<< HEAD
from dg_commons.planning.lanes import DgLanelet
from dg_commons.sequence import Timestamp, DgSampledSequence
=======
from _tmp._deprecated.world import LaneSegmentHashable
from dg_commons.seq.sequence import Timestamp, DgSampledSequence
>>>>>>> 10a747ca
from .game_def import ActionGraph
from .structures import VehicleState

__all__ = [
    "Trajectory",
    "TrajectoryGraph",
]


class Trajectory:
    """ Container for a trajectory - sequence of vehicle states """

    traj: List["Trajectory"]
    """ A trajectory can also be made up of multiple smaller trajectories.
        This is used for evaluation of trajectory metrics where the 
        outcomes are cached using the trajectory as the key """

    states: DgSampledSequence[VehicleState]
    """ The upsampled sequence of vehicle states """
    lane: DgLanelet
    """ The reference lane used to generate the trajectory """
    goal: Optional[Polygon]
    """ The goal region for the trajectory """

<<<<<<< HEAD
    def __init__(self, values: List[Union[VehicleState, "Trajectory"]],
                 lane: DgLanelet,
                 goal: Optional[Polygon] = None,
=======
    def __init__(self,
                 values: List[Union[VehicleState, "Trajectory"]],
                 lane: LaneSegmentHashable,
                 p_final: Optional[FinalPoint] = None,
>>>>>>> 10a747ca
                 states: Optional[Tuple[VehicleState, VehicleState]] = None):
        assert len(values) > 0
        self.lane = lane
        self.goal = goal
        if all(isinstance(val, Trajectory) for val in values):
            self.traj = values
            x_t: Dict[Timestamp, VehicleState] = {t: x for val in values for t, x in val}
            self.states = DgSampledSequence(timestamps=list(x_t.keys()), values=list(x_t.values()))
        elif all(isinstance(val, VehicleState) for val in values):
            if states is not None:
                values[0] = states[0]
                values[-1] = states[-1]
            self.trim_trajectory(states=values, goal=goal)
            times: List[Timestamp] = [x.t for x in values]
            self.states = DgSampledSequence(timestamps=times, values=values)
            self.traj = []
        else:
            raise TypeError(f"Input is of wrong type - {type(values[0])}!")

    @staticmethod
    @cached(cache={}, key=lambda states, lane, values, goal: cachetools.keys.hashkey((states, lane)))
    def create(states: Tuple[VehicleState, VehicleState], lane: DgLanelet,
               values: List[VehicleState], goal: Optional[Polygon] = None):
        return Trajectory(values=values, lane=lane, goal=goal, states=states)

    @staticmethod
    def state_to_se2_list(states: List[VehicleState]) -> List[SE2Transform]:
        ret = [Trajectory.state_to_se2(x) for x in states]
        return ret

    @staticmethod
    @lru_cache(None)
    def state_to_se2(x: VehicleState) -> SE2Transform:
        return SE2Transform(p=np.array([x.x, x.y]), theta=x.th)

    @staticmethod
    def trim_trajectory(states: List[VehicleState], goal: Optional[Polygon]) -> bool:
        """ Trims trajectory till goal region (if longer) and returns if trimming was performed or not """
        if goal is None:
            return False
        goal_idx = Trajectory.get_in_goal_index(states=states, goal=goal)
        if goal_idx is None:
            return False
        n_states = len(states)
        for _ in range(goal_idx + 1, n_states):
            states.pop()
        return True

    @staticmethod
    def get_in_goal_index(states: List[VehicleState], goal: Polygon) -> Optional[int]:
        in_goal = [goal.contains(Point(x.x, x.y)) for x in states]
        try:
            last = in_goal.index(True)
            return last
        except:
            return None

    def __iter__(self) -> Iterator[Tuple[Timestamp, VehicleState]]:
        return self.states.__iter__()

    def __len__(self):
        return len(self.states)

    def get_lane(self) -> Tuple[DgLanelet, Optional[Polygon]]:
        return self.lane, self.goal

    def get_trajectories(self) -> List["Trajectory"]:
        if len(self.traj) == 0:
            return [self]
        return self.traj

    def get_sampling_points(self) -> List[Timestamp]:
        """ Returns timestamps of trajectory points """
        return self.states.get_sampling_points()

    def get_path_sampled(self) -> List[SE2Transform]:
        """ Returns cartesian coordinates (SE2) of transition states """
        return self.state_to_se2_list(self.states._values)

    def get_start(self) -> Timestamp:
        return self.states.get_start()

    def get_end(self) -> Timestamp:
        return self.states.get_end()

    def at(self, t: Timestamp) -> VehicleState:
        return self.states.at_interp(t)

    def __repr__(self) -> str:
        states: Dict[str, VehicleState] = {}

        def add_entry(t_stamp):
            states[f"t={round(float(t_stamp), 2)}s"] = self.at(t_stamp)

        t = self.get_start()
        while t <= self.get_end():
            add_entry(t_stamp=t)
            t += 1
        add_entry(t_stamp=self.get_end())
        return str(states)

    def __add__(self, other: Optional["Trajectory"]) -> "Trajectory":
        """ Combines trajectories into a bigger trajectory """
        if other is None:
            return self
        x1, x2 = self.at(self.get_end()), other.at(other.get_start())
        if not x1.is_close(x2):
            raise ValueError(f"Transitions not continuous - {x1, x2}")
        lane, goal = other.get_lane()
        return Trajectory(values=self.traj + other.traj, lane=lane, goal=goal)

    def starts_with(self, start: "Trajectory") -> bool:
        if len(start) > len(self): return False
        for t in start.get_sampling_points():
            if start.at(t) != self.at(t): return False
        return True


class TrajectoryGraph(ActionGraph[Trajectory], DiGraph):
    """ Structure for storing a graph of trajectory states """
    origin: VehicleState
    """ Origin of the graph of states """
    lane: DgLanelet
    """ Reference lane used to generate trajectories """
    goal: Optional[Polygon]
    """ Goal region for the trajectories """
    trajectories: Dict[Tuple[VehicleState, VehicleState], Trajectory]
    """ Store trajectories based on terminal states """

    def __init__(self, origin: VehicleState, lane: DgLanelet, goal: Optional[Polygon] = None, **attr):
        super().__init__(**attr)
        self.origin = origin
        self.lane = lane
        self.goal = goal
        self.trajectories = {}

    def add_node(self, state: VehicleState, **attr):
        super(TrajectoryGraph, self).add_node(node_for_adding=state, **attr)

    def check_node(self, node: VehicleState):
        if node not in self.nodes:
            raise ValueError(f"{node} not in graph!")

    def add_edge(self, trajectory: Trajectory, **attr):
        source, target = trajectory.at(trajectory.get_start()), trajectory.at(trajectory.get_end())
        attr["transition"] = trajectory
        if target not in self.nodes:
            self.add_node(state=target, gen=self.nodes[source]["gen"] + 1)

        super(TrajectoryGraph, self).add_edge(u_of_edge=source, v_of_edge=target, **attr)
        self.trajectories[(source, target)] = trajectory

    def get_all_trajectories(self, source: VehicleState) -> FrozenSet[Trajectory]:
        if source not in self.nodes:
            raise ValueError(f"Source node ({source}) not in graph!")

        successors = [self.get_trajectory_edge(source=source, target=target)
                      for target in self.successors(source)]
        return frozenset(successors)

    def get_trajectory_edge(self, source: VehicleState, target: VehicleState) -> Trajectory:
        states = (source, target)
        if states not in self.trajectories:
            raise ValueError(f"{states} not found in transitions!")
        return self.trajectories[(source, target)]

    @lru_cache(None)
    def get_trajectory(self, source: VehicleState, target: VehicleState) -> Trajectory:
        self.check_node(source)
        self.check_node(target)
        if not has_path(G=self, source=source, target=target):
            raise ValueError(f"No path exists between {source, target}!")

        nodes = shortest_path(G=self, source=source, target=target)
        traj: List[Trajectory] = []
        for node1, node2 in zip(nodes[:-1], nodes[1:]):
            traj.append(self.get_trajectory_edge(source=node1, target=node2))
        return Trajectory(values=traj, lane=self.lane, goal=self.goal)<|MERGE_RESOLUTION|>--- conflicted
+++ resolved
@@ -8,13 +8,8 @@
 from networkx import DiGraph, has_path, shortest_path
 from shapely.geometry import Polygon, Point
 
-<<<<<<< HEAD
 from dg_commons.planning.lanes import DgLanelet
 from dg_commons.sequence import Timestamp, DgSampledSequence
-=======
-from _tmp._deprecated.world import LaneSegmentHashable
-from dg_commons.seq.sequence import Timestamp, DgSampledSequence
->>>>>>> 10a747ca
 from .game_def import ActionGraph
 from .structures import VehicleState
 
@@ -25,11 +20,11 @@
 
 
 class Trajectory:
-    """ Container for a trajectory - sequence of vehicle states """
+    """Container for a trajectory - sequence of vehicle states"""
 
     traj: List["Trajectory"]
     """ A trajectory can also be made up of multiple smaller trajectories.
-        This is used for evaluation of trajectory metrics where the 
+        This is used for evaluation of trajectory metrics where the
         outcomes are cached using the trajectory as the key """
 
     states: DgSampledSequence[VehicleState]
@@ -39,17 +34,13 @@
     goal: Optional[Polygon]
     """ The goal region for the trajectory """
 
-<<<<<<< HEAD
-    def __init__(self, values: List[Union[VehicleState, "Trajectory"]],
-                 lane: DgLanelet,
-                 goal: Optional[Polygon] = None,
-=======
-    def __init__(self,
-                 values: List[Union[VehicleState, "Trajectory"]],
-                 lane: LaneSegmentHashable,
-                 p_final: Optional[FinalPoint] = None,
->>>>>>> 10a747ca
-                 states: Optional[Tuple[VehicleState, VehicleState]] = None):
+    def __init__(
+        self,
+        values: List[Union[VehicleState, "Trajectory"]],
+        lane: DgLanelet,
+        goal: Optional[Polygon] = None,
+        states: Optional[Tuple[VehicleState, VehicleState]] = None,
+    ):
         assert len(values) > 0
         self.lane = lane
         self.goal = goal
@@ -70,8 +61,12 @@
 
     @staticmethod
     @cached(cache={}, key=lambda states, lane, values, goal: cachetools.keys.hashkey((states, lane)))
-    def create(states: Tuple[VehicleState, VehicleState], lane: DgLanelet,
-               values: List[VehicleState], goal: Optional[Polygon] = None):
+    def create(
+        states: Tuple[VehicleState, VehicleState],
+        lane: DgLanelet,
+        values: List[VehicleState],
+        goal: Optional[Polygon] = None,
+    ):
         return Trajectory(values=values, lane=lane, goal=goal, states=states)
 
     @staticmethod
@@ -86,7 +81,7 @@
 
     @staticmethod
     def trim_trajectory(states: List[VehicleState], goal: Optional[Polygon]) -> bool:
-        """ Trims trajectory till goal region (if longer) and returns if trimming was performed or not """
+        """Trims trajectory till goal region (if longer) and returns if trimming was performed or not"""
         if goal is None:
             return False
         goal_idx = Trajectory.get_in_goal_index(states=states, goal=goal)
@@ -121,11 +116,11 @@
         return self.traj
 
     def get_sampling_points(self) -> List[Timestamp]:
-        """ Returns timestamps of trajectory points """
+        """Returns timestamps of trajectory points"""
         return self.states.get_sampling_points()
 
     def get_path_sampled(self) -> List[SE2Transform]:
-        """ Returns cartesian coordinates (SE2) of transition states """
+        """Returns cartesian coordinates (SE2) of transition states"""
         return self.state_to_se2_list(self.states._values)
 
     def get_start(self) -> Timestamp:
@@ -151,7 +146,7 @@
         return str(states)
 
     def __add__(self, other: Optional["Trajectory"]) -> "Trajectory":
-        """ Combines trajectories into a bigger trajectory """
+        """Combines trajectories into a bigger trajectory"""
         if other is None:
             return self
         x1, x2 = self.at(self.get_end()), other.at(other.get_start())
@@ -161,14 +156,17 @@
         return Trajectory(values=self.traj + other.traj, lane=lane, goal=goal)
 
     def starts_with(self, start: "Trajectory") -> bool:
-        if len(start) > len(self): return False
+        if len(start) > len(self):
+            return False
         for t in start.get_sampling_points():
-            if start.at(t) != self.at(t): return False
+            if start.at(t) != self.at(t):
+                return False
         return True
 
 
 class TrajectoryGraph(ActionGraph[Trajectory], DiGraph):
-    """ Structure for storing a graph of trajectory states """
+    """Structure for storing a graph of trajectory states"""
+
     origin: VehicleState
     """ Origin of the graph of states """
     lane: DgLanelet
@@ -205,8 +203,7 @@
         if source not in self.nodes:
             raise ValueError(f"Source node ({source}) not in graph!")
 
-        successors = [self.get_trajectory_edge(source=source, target=target)
-                      for target in self.successors(source)]
+        successors = [self.get_trajectory_edge(source=source, target=target) for target in self.successors(source)]
         return frozenset(successors)
 
     def get_trajectory_edge(self, source: VehicleState, target: VehicleState) -> Trajectory:
