--- conflicted
+++ resolved
@@ -35,11 +35,7 @@
 
 traj_1_3:     &traj_1_3
   <<:         *traj_1
-<<<<<<< HEAD
-  dt:         "1.9"
-=======
   dt:         "1.5"
->>>>>>> c1b252ec
   max_gen:    1
   n_acc:      2
   n_dst:      4
