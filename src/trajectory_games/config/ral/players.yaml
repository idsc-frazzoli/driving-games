--- conflicted
+++ resolved
@@ -1063,8 +1063,7 @@
       pref: "common_person_6" #was 5 to get 4 eqs
     Average:
       <<: *P222
-<<<<<<< HEAD
-      pref: "common_person_3"
+      pref: "common_person_6"
 
 
 #######################################################
@@ -1221,7 +1220,4 @@
       pref: "common_person_3"
     Average:
       <<: *P233
-      pref: "common_person_3"
-=======
-      pref: "common_person_6"
->>>>>>> b69e75ff
+      pref: "common_person_3"