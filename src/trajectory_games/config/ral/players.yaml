#map_name: Map to load (from scenarios)
#map_name: "USA_Lanker-1_1_T-1"
map_name: "USA_Peach-4_3_T-1"

# Goal params
#max_length: Max reference lane length in m
goal:
  max_length: 75.0
  long_dist: 2.0
  lat_dist: 10.0

#plot_limits: null, "auto" or [[xmin, xmax], [ymin,ymax]]
plot_limits: [ [ -17, 18 ], [ -7, 28 ] ]

#players:    List of players in the game
#  P1:        Player Name
#    state:    Initial state (from initial_states.yaml)
#    goals:    List of Goal(s) polygon points [[[xi,yi],[xj,yj]]] or null
#    traj:     Trajectory params (from trajectories.yaml)
#    pref:     Player preference (from player_pref.yaml)
#    vg:       Vehicle geometry (from vehicles.yaml)
#  P2: ...

ral_01_level_0:
  players:
    Ambulance: &P1
      state: "state_1_peach"
      goals: [ [ -15.0,13.5 ], [ -15.0,17 ] ]
      traj: "traj_1_3"
      pref: "pref_ambulance"
      vg: "red_car"
    Granny: &P2
      state: "state_2_peach"
      goals: [ [ -3.5,-5.0 ], [ -7.0,-5.0 ] ]
      traj: "traj_1_3"
      pref: "pref_granny"
      vg: "green_car"
    Average: &P3
      state: "state_3_peach"
      goals: [ [ -15.0,13.5 ], [ -15.0,17 ] ]
      traj: "traj_1_3"
      pref: "common_person"
      vg: "blue_car"

# make sure the preferences here are a refinement of the ones above
ral_01_level_1:
  players:
    Ambulance:
      <<: *P1
      pref: "pref_ambulance_level_1"
    Granny:
      <<: *P2
      pref: "pref_granny"
    Average:
      <<: *P3
      pref: "common_person"


# make sure the preferences here are a refinement of the ones above
ral_01_level_2:
  players:
    Ambulance:
      <<: *P1
      pref: "pref_ambulance_level_2"
    Granny:
      <<: *P2
      pref: "pref_granny"
    Average:
      <<: *P3
      pref: "common_person"

####################################################################################

ral_02_level_0:
  players:
    Ambulance: &P12
      state: "state_1_peach"
      goals: [ [ -15.0,13.5 ], [ -15.0,17 ] ]
      traj: "traj_1_3"
      pref: "pref_ambulance"
      vg: "red_car"
    Granny: &P22
      state: "state_2_peach"
      goals: [ [ -3.5,-5.0 ], [ -7.0,-5.0 ] ]
      traj: "traj_1_3"
      pref: "cautious"
      vg: "green_car"
    Average: &P32
      state: "state_3_peach"
      goals: [ [ -15.0,13.5 ], [ -15.0,17 ] ]
      traj: "traj_1_3"
      pref: "common_person"
      vg: "blue_car"

# make sure the preferences here are a refinement of the ones above
ral_02_level_1:
  players:
    Ambulance:
      <<: *P12
      pref: "pref_ambulance_level_1"
    Granny:
      <<: *P22
      pref: "cautious"
    Average:
      <<: *P32
      pref: "common_person"


# make sure the preferences here are a refinement of the ones above
ral_02_level_2:
  players:
    Ambulance:
      <<: *P12
      pref: "pref_ambulance_level_2"
    Granny:
      <<: *P22
      pref: "cautious"
    Average:
      <<: *P32
      pref: "common_person"

####################################################################################

ral_03_level_0:
  players:
    Ambulance: &P23
      state: "state_1_peach"
      goals: [ [ -15.0,13.5 ], [ -15.0,17 ] ]
      traj: "traj_1_3"
      pref: "pref_ambulance"
      vg: "red_car"
    Granny: &P13
      state: "state_2_peach"
      goals: [ [ -3.5,-5.0 ], [ -7.0,-5.0 ] ]
      traj: "traj_1_3"
      pref: "cautious"
      vg: "green_car"
    Average: &P33
      state: "state_3_peach"
      goals: [ [ -15.0,13.5 ], [ -15.0,17 ] ]
      traj: "traj_1_3"
      pref: "common_person"
      vg: "blue_car"

# make sure the preferences here are a refinement of the ones above
ral_03_level_1:
  players:
    Ambulance:
      <<: *P23
      pref: "pref_ambulance_level_1"
    Granny:
      <<: *P13
      pref: "cautious"
    Average:
      <<: *P33
      pref: "common_person"


# make sure the preferences here are a refinement of the ones above
ral_03_level_2:
  players:
    Ambulance:
      <<: *P23
      pref: "pref_ambulance_level_2"
    Granny:
      <<: *P13
      pref: "cautious"
    Average:
      <<: *P33
      pref: "common_person"

####################################################################################

ral_04_level_0:
  players:
    Ambulance: &P34
      state: "state_1_peach"
      goals: [ [ -15.0,13.5 ], [ -15.0,17 ] ]
      traj: "traj_1_3"
      pref: "pref_ambulance"
      vg: "red_car"
    Granny: &P14
      state: "state_2_peach"
      goals: [ [ -3.5,-5.0 ], [ -7.0,-5.0 ] ]
      traj: "traj_1_3"
      pref: "cautious"
      vg: "green_car"
    Average: &P24
      state: "state_3_peach"
      goals: [ [ -15.0,13.5 ], [ -15.0,17 ] ]
      traj: "traj_1_3"
      pref: "common_person"
      vg: "blue_car"

# make sure the preferences here are a refinement of the ones above
ral_04_level_1:
  players:
    Ambulance:
      <<: *P34
      pref: "pref_ambulance_level_1"
    Granny:
      <<: *P14
      pref: "cautious"
    Average:
      <<: *P24
      pref: "common_person"


# make sure the preferences here are a refinement of the ones above
ral_04_level_2:
  players:
    Ambulance:
      <<: *P34
      pref: "pref_ambulance_level_2"
    Granny:
      <<: *P14
      pref: "cautious"
    Average:
      <<: *P24
      pref: "common_person"

####################################################################################

ral_05_level_0:
  players:
    Ambulance: &P35
      state: "state_1_peach"
      goals: [ [ -15.0,13.5 ], [ -15.0,17 ] ]
      traj: "traj_1_3"
      pref: "common_person"
      vg: "red_car"
    Granny: &P15
      state: "state_2_peach"
      goals: [ [ -3.5,-5.0 ], [ -7.0,-5.0 ] ]
      traj: "traj_1_3"
      pref: "cautious_1"
      vg: "green_car"
    Average: &P25
      state: "state_3_peach"
      goals: [ [ -15.0,13.5 ], [ -15.0,17 ] ]
      traj: "traj_1_3"
      pref: "common_person"
      vg: "blue_car"

# make sure the preferences here are a refinement of the ones above
ral_05_level_1:
  players:
    Ambulance:
      <<: *P35
      pref: "common_person"
    Granny:
      <<: *P15
      pref: "cautious_2"
    Average:
      <<: *P25
      pref: "common_person"


# make sure the preferences here are a refinement of the ones above
ral_05_level_2:
  players:
    Ambulance:
      <<: *P35
      pref: "common_person"
    Granny:
      <<: *P15
      pref: "cautious_3"
    Average:
      <<: *P25
      pref: "common_person"

####################################################################################

ral_06_level_0:
  players:
    Ambulance: &P36
      state: "state_1_peach"
      goals: [ [ -15.0,13.5 ], [ -15.0,17 ] ]
      traj: "traj_1_3"
      pref: "suicidal"
      vg: "red_car"
    Granny: &P16
      state: "state_2_peach"
      goals: [ [ -3.5,-5.0 ], [ -7.0,-5.0 ] ]
      traj: "traj_1_3"
      pref: "cautious_1"
      vg: "green_car"
    Average: &P26
      state: "state_3_peach"
      goals: [ [ -15.0,13.5 ], [ -15.0,17 ] ]
      traj: "traj_1_3"
      pref: "common_person"
      vg: "blue_car"

# make sure the preferences here are a refinement of the ones above
ral_06_level_1:
  players:
    Ambulance:
      <<: *P36
      pref: "suicidal"
    Granny:
      <<: *P16
      pref: "cautious_2"
    Average:
      <<: *P26
      pref: "common_person"


# make sure the preferences here are a refinement of the ones above
ral_06_level_2:
  players:
    Ambulance:
      <<: *P36
      pref: "suicidal"
    Granny:
      <<: *P16
      pref: "cautious_3"
    Average:
      <<: *P26
      pref: "common_person"

####################################################################################

ral_07_level_0:
  players:
    Ambulance: &P37
      state: "state_1_peach"
      goals: [ [ -15.0,13.5 ], [ -15.0,17 ] ]
      traj: "traj_1_3"
      pref: "citizen_1"
      vg: "red_car"
    Granny: &P17
      state: "state_2_peach"
      goals: [ [ -3.5,-5.0 ], [ -7.0,-5.0 ] ]
      traj: "traj_1_3"
      pref: "cautious_1"
      vg: "green_car"
    Average: &P27
      state: "state_3_peach"
      goals: [ [ -15.0,13.5 ], [ -15.0,17 ] ]
      traj: "traj_1_3"
      pref: "common_person"
      vg: "blue_car"

# make sure the preferences here are a refinement of the ones above
ral_07_level_1:
  players:
    Ambulance:
      <<: *P37
      pref: "citizen_2"
    Granny:
      <<: *P17
      pref: "cautious_1"
    Average:
      <<: *P27
      pref: "common_person"


# make sure the preferences here are a refinement of the ones above
ral_07_level_2:
  players:
    Ambulance:
      <<: *P37
      pref: "citizen_3"
    Granny:
      <<: *P17
      pref: "cautious_1"
    Average:
      <<: *P27
      pref: "common_person"

####################################################################################

ral_08_level_0:
  players:
    Ambulance: &P38
      state: "state_1_peach"
      goals: [ [ -15.0,13.5 ], [ -15.0,17 ] ]
      traj: "traj_1_3"
      pref: "citizen_1"
      vg: "red_car"
    Granny: &P18
      state: "state_2_peach"
      goals: [ [ -3.5,-5.0 ], [ -7.0,-5.0 ] ]
      traj: "traj_1_3"
      pref: "cautious_1"
      vg: "green_car"
    Average: &P28
      state: "state_3_peach"
      goals: [ [ -15.0,13.5 ], [ -15.0,17 ] ]
      traj: "traj_1_3"
      pref: "common_person"
      vg: "blue_car"

# make sure the preferences here are a refinement of the ones above
ral_08_level_1:
  players:
    Ambulance:
      <<: *P38
      pref: "citizen_3"
    Granny:
      <<: *P18
      pref: "cautious_1"
    Average:
      <<: *P28
      pref: "common_person"


# make sure the preferences here are a refinement of the ones above
ral_08_level_2:
  players:
    Ambulance:
      <<: *P38
      pref: "citizen_4"
    Granny:
      <<: *P18
      pref: "cautious_1"
    Average:
      <<: *P28
      pref: "common_person"



ral_10_level_0:
  players:
    Ambulance: &P310
      state: "state_1_peach"
      goals: [ [ -15.0,13.5 ], [ -15.0,17 ] ]
      traj: "traj_1_3"
      pref: "common_person"
      vg: "red_car"
    Granny: &P110
      state: "state_2_peach"
      goals: [ [ -3.5,-5.0 ], [ -7.0,-5.0 ] ]
      traj: "traj_1_3"
      pref: "cautious_1"
      vg: "green_car"
    Average: &P210
      state: "state_3_peach"
      goals: [ [ -15.0,13.5 ], [ -15.0,17 ] ]
      traj: "traj_1_3"
      pref: "common_person"
      vg: "blue_car"

# make sure the preferences here are a refinement of the ones above
ral_10_level_1:
  players:
    Ambulance:
      <<: *P310
      pref: "common_person"
    Granny:
      <<: *P110
      pref: "cautious_2"
    Average:
      <<: *P210
      pref: "common_person"


# make sure the preferences here are a refinement of the ones above
ral_10_level_2:
  players:
    Ambulance:
      <<: *P310
      pref: "common_person"
    Granny:
      <<: *P110
      pref: "cautious_3"
    Average:
      <<: *P210
      pref: "common_person"

####
ral_11_level_0:
  players:
    Ambulance: &P311
      state: "state_1_peach"
      goals: [ [ -15.0,13.5 ], [ -15.0,17 ] ]
      traj: "traj_1_3"
      pref: "citizen_2"
      vg: "red_car"
    Granny: &P111
      state: "state_2_peach"
      goals: [ [ -3.5,-5.0 ], [ -7.0,-5.0 ] ]
      traj: "traj_1_3"
      pref: "cautious_1"
      vg: "green_car"
    Average: &P211
      state: "state_3_peach"
      goals: [ [ -15.0,13.5 ], [ -15.0,17 ] ]
      traj: "traj_1_3"
      pref: "common_person"
      vg: "blue_car"

# make sure the preferences here are a refinement of the ones above
ral_11_level_1:
  players:
    Ambulance:
      <<: *P311
      pref: "citizen_3"
    Granny:
      <<: *P111
      pref: "cautious_1"
    Average:
      <<: *P211
      pref: "common_person"


# make sure the preferences here are a refinement of the ones above
ral_11_level_2:
  players:
    Ambulance:
      <<: *P311
      pref: "citizen_5"
    Granny:
      <<: *P111
      pref: "cautious_1"
    Average:
      <<: *P211
      pref: "common_person"

####
ral_12_level_0:
  players:
    Ambulance: &P312
      state: "state_1_peach"
      goals: [ [ -15.0,13.5 ], [ -15.0,17 ] ]
      traj: "traj_1_3"
      pref: "citizen_2"
      vg: "red_car"
    Granny: &P112
      state: "state_2_peach"
      goals: [ [ -3.5,-5.0 ], [ -7.0,-5.0 ] ]
      traj: "traj_1_3"
      pref: "cautious_2"
      vg: "green_car"
    Average: &P212
      state: "state_3_peach"
      goals: [ [ -15.0,13.5 ], [ -15.0,17 ] ]
      traj: "traj_1_3"
      pref: "common_person"
      vg: "blue_car"

# make sure the preferences here are a refinement of the ones above
ral_12_level_1:
  players:
    Ambulance:
      <<: *P312
      pref: "citizen_3"
    Granny:
      <<: *P112
      pref: "cautious_2"
    Average:
      <<: *P212
      pref: "common_person"


# make sure the preferences here are a refinement of the ones above
ral_12_level_2:
  players:
    Ambulance:
      <<: *P312
      pref: "citizen_5"
    Granny:
      <<: *P112
      pref: "cautious_2"
    Average:
      <<: *P212
      pref: "common_person"

####
ral_13_level_0:
  players:
    Ambulance: &P313
      state: "state_1_peach"
      goals: [ [ -15.0,13.5 ], [ -15.0,17 ] ]
      traj: "traj_1_3"
      pref: "citizen_3"
      vg: "red_car"
    Granny: &P113
      state: "state_2_peach"
      goals: [ [ -3.5,-5.0 ], [ -7.0,-5.0 ] ]
      traj: "traj_1_3"
      pref: "cautious_2"
      vg: "green_car"
    Average: &P213
      state: "state_3_peach"
      goals: [ [ -15.0,13.5 ], [ -15.0,17 ] ]
      traj: "traj_1_3"
      pref: "common_person"
      vg: "blue_car"

# make sure the preferences here are a refinement of the ones above
ral_13_level_1:
  players:
    Ambulance:
      <<: *P313
      pref: "citizen_4"
    Granny:
      <<: *P113
      pref: "cautious_2"
    Average:
      <<: *P213
      pref: "common_person"


# make sure the preferences here are a refinement of the ones above
ral_13_level_2:
  players:
    Ambulance:
      <<: *P313
      pref: "citizen_6"
    Granny:
      <<: *P113
      pref: "cautious_2"
    Average:
      <<: *P213
      pref: "common_person"

####
ral_14_level_0:
  players:
    Ambulance: &P314
      state: "state_1_peach"
      goals: [ [ -15.0,13.5 ], [ -15.0,17 ] ]
      traj: "traj_1_3"
      pref: "citizen_3"
      vg: "red_car"
    Granny: &P114
      state: "state_2_peach"
      goals: [ [ -3.5,-5.0 ], [ -7.0,-5.0 ] ]
      traj: "traj_1_3"
      pref: "common_person"
      vg: "green_car"
    Average: &P214
      state: "state_3_peach"
      goals: [ [ -15.0,13.5 ], [ -15.0,17 ] ]
      traj: "traj_1_3"
      pref: "common_person"
      vg: "blue_car"

# make sure the preferences here are a refinement of the ones above
ral_14_level_1:
  players:
    Ambulance:
      <<: *P314
      pref: "citizen_4"
    Granny:
      <<: *P114
      pref: "common_person"
    Average:
      <<: *P214
      pref: "common_person"


# make sure the preferences here are a refinement of the ones above
ral_14_level_2:
  players:
    Ambulance:
      <<: *P314
      pref: "citizen_8"
    Granny:
      <<: *P114
      pref: "common_person"
    Average:
      <<: *P214
      pref: "common_person"

####
ral_15_level_0:
  players:
    Ambulance: &P315
      state: "state_1_peach"
      goals: [ [ -15.0,13.5 ], [ -15.0,17 ] ]
      traj: "traj_1_3"
      pref: "citizen_8"
      vg: "red_car"
    Granny: &P115
      state: "state_2_peach"
      goals: [ [ -3.5,-5.0 ], [ -7.0,-5.0 ] ]
      traj: "traj_1_3"
      pref: "common_person_2"
      vg: "green_car"
    Average: &P215
      state: "state_3_peach"
      goals: [ [ -15.0,13.5 ], [ -15.0,17 ] ]
      traj: "traj_1_3"
      pref: "common_person_2"
      vg: "blue_car"

# make sure the preferences here are a refinement of the ones above
ral_15_level_1:
  players:
    Ambulance:
      <<: *P315
      pref: "citizen_4"
    Granny:
      <<: *P115
      pref: "common_person_2"
    Average:
      <<: *P215
      pref: "common_person_2"


# make sure the preferences here are a refinement of the ones above
ral_15_level_2:
  players:
    Ambulance:
      <<: *P315
      pref: "citizen_9"
    Granny:
      <<: *P115
      pref: "common_person_3"
    Average:
      <<: *P215
      pref: "common_person_3"


####
ral_16_level_0:
  players:
    Ambulance: &P316
      state: "state_1_peach"
      goals: [ [ -15.0,13.5 ], [ -15.0,17 ] ]
      traj: "traj_1_3"
      pref: "citizen_4"
      vg: "red_car"
    Granny: &P116
      state: "state_2_peach"
      goals: [ [ -3.5,-5.0 ], [ -7.0,-5.0 ] ]
      traj: "traj_1_3"
      pref: "common_person_3"
      vg: "green_car"
    Average: &P216
      state: "state_3_peach"
      goals: [ [ -15.0,13.5 ], [ -15.0,17 ] ]
      traj: "traj_1_3"
      pref: "common_person_3"
      vg: "blue_car"

# make sure the preferences here are a refinement of the ones above
ral_16_level_1:
  players:
    Ambulance:
      <<: *P316
      pref: "citizen_11"
    Granny:
      <<: *P116
      pref: "common_person_3"
    Average:
      <<: *P216
      pref: "common_person_3"


# make sure the preferences here are a refinement of the ones above
ral_16_level_2:
  players:
    Ambulance:
      <<: *P316
      pref: "citizen_11"
    Granny:
      <<: *P116
      pref: "common_person_4"
    Average:
      <<: *P216
      pref: "common_person_4"


####
ral_17_level_0:
  players:
    Ambulance: &P317
      state: "state_1_peach"
      goals: [ [ -15.0,13.5 ], [ -15.0,17 ] ]
      traj: "traj_1_3"
      pref: "citizen_4"
      vg: "red_car"
    Granny: &P117
      state: "state_2_peach"
      goals: [ [ -3.5,-5.0 ], [ -7.0,-5.0 ] ]
      traj: "traj_1_3"
      pref: "common_person_4"
      vg: "green_car"
    Average: &P217
      state: "state_3_peach"
      goals: [ [ -15.0,13.5 ], [ -15.0,17 ] ]
      traj: "traj_1_3"
      pref: "common_person_4"
      vg: "blue_car"

# make sure the preferences here are a refinement of the ones above
ral_17_level_1:
  players:
    Ambulance:
      <<: *P317
      pref: "citizen_5_bis"
    Granny:
      <<: *P117
      pref: "common_person_4"
    Average:
      <<: *P217
      pref: "common_person_4"


# make sure the preferences here are a refinement of the ones above
ral_17_level_2:
  players:
    Ambulance:
      <<: *P317
      pref: "citizen_11"
    Granny:
      <<: *P117
      pref: "common_person_4"
    Average:
      <<: *P217
      pref: "common_person_4"


####
ral_18_level_0:
  players:
    Ambulance: &P318
      state: "state_1_peach"
      goals: [ [ -15.0,13.5 ], [ -15.0,17 ] ]
      traj: "traj_1_3"
      pref: "citizen_8"
      vg: "red_car"
    Granny: &P118
      state: "state_2_peach"
      goals: [ [ -3.5,-5.0 ], [ -7.0,-5.0 ] ]
      traj: "traj_1_3"
      pref: "common_person_3"
      vg: "green_car"
    Average: &P218
      state: "state_3_peach"
      goals: [ [ -15.0,13.5 ], [ -15.0,17 ] ]
      traj: "traj_1_3"
      pref: "common_person_3"
      vg: "blue_car"

# make sure the preferences here are a refinement of the ones above
ral_18_level_1:
  players:
    Ambulance:
      <<: *P318
      pref: "citizen_4"
    Granny:
      <<: *P118
      pref: "common_person_3"
    Average:
      <<: *P218
      pref: "common_person_3"


# make sure the preferences here are a refinement of the ones above
ral_18_level_2:
  players:
    Ambulance:
      <<: *P318
      pref: "citizen_11"
    Granny:
      <<: *P118
      pref: "common_person_3"
    Average:
      <<: *P218
      pref: "common_person_3"

####
ral_19_level_0:
  players:
    Ambulance: &P319
      state: "state_1_peach"
      goals: [ [ -15.0,13.5 ], [ -15.0,17 ] ]
      traj: "traj_1_3"
      pref: "citizen_8"
      vg: "red_car"
    Granny: &P119
      state: "state_2_peach"
      goals: [ [ -3.5,-5.0 ], [ -7.0,-5.0 ] ]
      traj: "traj_1_3"
      pref: "common_person"
      vg: "green_car"
    Average: &P219
      state: "state_3_peach"
      goals: [ [ -15.0,13.5 ], [ -15.0,17 ] ]
      traj: "traj_1_3"
      pref: "common_person"
      vg: "blue_car"

# make sure the preferences here are a refinement of the ones above
ral_19_level_1:
  players:
    Ambulance:
      <<: *P319
      pref: "citizen_4"
    Granny:
      <<: *P119
      pref: "common_person"
    Average:
      <<: *P219
      pref: "common_person"


# make sure the preferences here are a refinement of the ones above
ral_19_level_2:
  players:
    Ambulance:
      <<: *P319
      pref: "citizen_11"
    Granny:
      <<: *P119
      pref: "common_person_3"
    Average:
      <<: *P219
      pref: "common_person_3"

####
ral_20_level_0:
  players:
    Ambulance: &P320
      state: "state_1_peach"
      goals: [ [ -15.0,13.5 ], [ -15.0,17 ] ]
      traj: "traj_1_3"
      pref: "citizen_8"
      vg: "red_car"
    Granny: &P120
      state: "state_2_peach"
      goals: [ [ -3.5,-5.0 ], [ -7.0,-5.0 ] ]
      traj: "traj_1_3"
      pref: "pref_ambulance_level_2"
      vg: "green_car"
    Average: &P220
      state: "state_3_peach"
      goals: [ [ -15.0,13.5 ], [ -15.0,17 ] ]
      traj: "traj_1_3"
      pref: "common_person"
      vg: "blue_car"

# make sure the preferences here are a refinement of the ones above
ral_20_level_1:
  players:
    Ambulance:
      <<: *P320
      pref: "citizen_4"
    Granny:
      <<: *P120
      pref: "pref_ambulance_level_2"
    Average:
      <<: *P220
      pref: "common_person"


# make sure the preferences here are a refinement of the ones above
ral_20_level_2:
  players:
    Ambulance:
      <<: *P320
      pref: "citizen_11"
    Granny:
      <<: *P120
      pref: "pref_ambulance_level_2"
    Average:
      <<: *P220
      pref: "common_person_3"

####
ral_21_level_0:
  players:
    Ambulance: &P321
      state: "state_1_peach"
      goals: [ [ -15.0,13.5 ], [ -15.0,17 ] ]
      traj: "traj_1_3"
      #pref: "citizen_1" 228
      #pref: "citizen_2" 121
      pref: "citizen_2_1"
      vg: "red_car"
    Granny: &P121
      state: "state_2_peach"
      goals: [ [ -3.5,-5.0 ], [ -7.0,-5.0 ] ]
      traj: "traj_1_3"
      pref: "common_person"
      vg: "green_car"
    Average: &P221
      state: "state_3_peach"
      goals: [ [ -15.0,13.5 ], [ -15.0,17 ] ]
      traj: "traj_1_3"
      pref: "common_person"
      vg: "blue_car"

# make sure the preferences here are a refinement of the ones above
ral_21_level_1:
  players:
    Ambulance:
      <<: *P321
      #pref: "citizen_4" 121
      pref: "citizen_5"
    Granny:
      <<: *P121
      pref: "common_person"
    Average:
      <<: *P221
      pref: "common_person"


# make sure the preferences here are a refinement of the ones above
ral_21_level_2:
  players:
    Ambulance:
      <<: *P321
      pref: "citizen_11"
    Granny:
      <<: *P121
      pref: "common_person_3"
    Average:
      <<: *P221
      pref: "common_person_3"
#######################
ral_22_level_0:
  players:
    Ambulance: &P322
      state: "state_1_peach"
      goals: [ [ -15.0,13.5 ], [ -15.0,17 ] ]
      traj: "traj_1_3"
      #pref: "citizen_1" 228
      #pref: "citizen_2" 121
      pref: "citizen_2_1"
      vg: "red_car"
    Granny: &P122
      state: "state_2_peach"
      goals: [ [ -3.5,-5.0 ], [ -7.0,-5.0 ] ]
      traj: "traj_1_3"
      pref: "common_person"
      vg: "green_car"
    Average: &P222
      state: "state_3_peach"
      goals: [ [ -15.0,13.5 ], [ -15.0,17 ] ]
      traj: "traj_1_3"
      pref: "common_person"
      vg: "blue_car"

# make sure the preferences here are a refinement of the ones above
ral_22_level_1:
  players:
    Ambulance:
      <<: *P322
      #pref: "citizen_4" 121
      pref: "citizen_5"
    Granny:
      <<: *P122
      pref: "common_person"
    Average:
      <<: *P222
      pref: "common_person"


# make sure the preferences here are a refinement of the ones above
ral_22_level_2:
  players:
    Ambulance:
      <<: *P322
      pref: "citizen_11"
    Granny:
      <<: *P122
      pref: "common_person_6" #was 5 to get 4 eqs
    Average:
      <<: *P222
      pref: "common_person_6"
<<<<<<< HEAD
######
ral_23_level_0:
  players:
    Ambulance: &P323
=======


#######################################################
ral_30_level_0:
  players:
    Ambulance: &P330
>>>>>>> f4aa27cc
      state: "state_1_peach"
      goals: [ [ -15.0,13.5 ], [ -15.0,17 ] ]
      traj: "traj_1_3"
      #pref: "citizen_1" 228
      #pref: "citizen_2" 121
<<<<<<< HEAD
      pref: "citizen_2_1"
      vg: "red_car"
    Granny: &P123
      state: "state_2_peach"
      goals: [ [ -3.5,-5.0 ], [ -7.0,-5.0 ] ]
      traj: "traj_1_3"
      pref: "pref_ambulance_level_2"
      vg: "green_car"
    Average: &P223
=======
      pref: "pref_ambulance_az"
      vg: "red_car"
    Granny: &P130
      state: "state_2_peach"
      goals: [ [ -3.5,-5.0 ], [ -7.0,-5.0 ] ]
      traj: "traj_1_3"
      pref: "common_person"
      vg: "green_car"
    Average: &P230
>>>>>>> f4aa27cc
      state: "state_3_peach"
      goals: [ [ -15.0,13.5 ], [ -15.0,17 ] ]
      traj: "traj_1_3"
      pref: "common_person"
      vg: "blue_car"

# make sure the preferences here are a refinement of the ones above
<<<<<<< HEAD
ral_23_level_1:
  players:
    Ambulance:
      <<: *P323
      #pref: "citizen_4" 121
      pref: "citizen_5"
    Granny:
      <<: *P123
      pref: "pref_ambulance_level_2"
    Average:
      <<: *P223
      pref: "common_person"


# make sure the preferences here are a refinement of the ones above
ral_23_level_2:
  players:
    Ambulance:
      <<: *P323
      pref: "citizen_11"
    Granny:
      <<: *P123
      pref: "pref_ambulance_level_2" #was 5 to get 4 eqs
    Average:
      <<: *P223
      pref: "common_person_6"

######
ral_25_level_0:
  players:
    Ambulance: &P325
=======
ral_30_level_1:
  players:
    Ambulance:
      <<: *P330
      #pref: "citizen_4" 121
      pref: "pref_ambulance_az1"
    Granny:
      <<: *P130
      pref: "common_person_2"
    Average:
      <<: *P230
      pref: "common_person_2"


# make sure the preferences here are a refinement of the ones above
ral_30_level_2:
  players:
    Ambulance:
      <<: *P330
      pref: "pref_ambulance_az2"
    Granny:
      <<: *P130
      pref: "common_person_3"
    Average:
      <<: *P230
      pref: "common_person_3"

#######################################################
ral_31_level_0:
  players:
    Ambulance: &P331
>>>>>>> f4aa27cc
      state: "state_1_peach"
      goals: [ [ -15.0,13.5 ], [ -15.0,17 ] ]
      traj: "traj_1_3"
      #pref: "citizen_1" 228
      #pref: "citizen_2" 121
<<<<<<< HEAD
      pref: "citizen_2_1"
      vg: "red_car"
    Granny: &P125
      state: "state_2_peach"
      goals: [ [ -3.5,-5.0 ], [ -7.0,-5.0 ] ]
      traj: "traj_1_3"
      pref: "pref_ambulance"
      vg: "green_car"
    Average: &P225
=======
      pref: "pref_ambulance_az"
      vg: "red_car"
    Granny: &P131
      state: "state_2_peach"
      goals: [ [ -3.5,-5.0 ], [ -7.0,-5.0 ] ]
      traj: "traj_1_3"
      pref: "common_person_2"
      vg: "green_car"
    Average: &P231
      state: "state_3_peach"
      goals: [ [ -15.0,13.5 ], [ -15.0,17 ] ]
      traj: "traj_1_3"
      pref: "common_person_2"
      vg: "blue_car"

# make sure the preferences here are a refinement of the ones above
ral_31_level_1:
  players:
    Ambulance:
      <<: *P331
      #pref: "citizen_4" 121
      pref: "pref_ambulance_az1"
    Granny:
      <<: *P131
      pref: "common_person_2"
    Average:
      <<: *P231
      pref: "common_person_2"


# make sure the preferences here are a refinement of the ones above
ral_31_level_2:
  players:
    Ambulance:
      <<: *P331
      pref: "pref_ambulance_az2"
    Granny:
      <<: *P131
      pref: "common_person_3"
    Average:
      <<: *P231
      pref: "common_person_3"

#######################################################
ral_32_level_0:
  players:
    Ambulance: &P332
      state: "state_1_peach"
      goals: [ [ -15.0,13.5 ], [ -15.0,17 ] ]
      traj: "traj_1_3"
      #pref: "citizen_1" 228
      #pref: "citizen_2" 121
      pref: "pref_ambulance_az"
      vg: "red_car"
    Granny: &P132
      state: "state_2_peach"
      goals: [ [ -3.5,-5.0 ], [ -7.0,-5.0 ] ]
      traj: "traj_1_3"
      pref: "common_person"
      vg: "green_car"
    Average: &P232
>>>>>>> f4aa27cc
      state: "state_3_peach"
      goals: [ [ -15.0,13.5 ], [ -15.0,17 ] ]
      traj: "traj_1_3"
      pref: "common_person"
      vg: "blue_car"

# make sure the preferences here are a refinement of the ones above
<<<<<<< HEAD
ral_25_level_1:
  players:
    Ambulance:
      <<: *P325
      #pref: "citizen_4" 121
      pref: "citizen_5"
    Granny:
      <<: *P125
      pref: "pref_ambulance_level_1"
    Average:
      <<: *P225
=======
ral_32_level_1:
  players:
    Ambulance:
      <<: *P332
      #pref: "citizen_4" 121
      pref: "pref_ambulance_az1"
    Granny:
      <<: *P132
      pref: "common_person"
    Average:
      <<: *P232
>>>>>>> f4aa27cc
      pref: "common_person"


# make sure the preferences here are a refinement of the ones above
<<<<<<< HEAD
ral_25_level_2:
  players:
    Ambulance:
      <<: *P325
      pref: "citizen_11"
    Granny:
      <<: *P125
      pref: "pref_ambulance_level_2" #was 5 to get 4 eqs
    Average:
      <<: *P225
      pref: "common_person_6"
=======
ral_32_level_2:
  players:
    Ambulance:
      <<: *P332
      pref: "pref_ambulance_az2"
    Granny:
      <<: *P132
      pref: "common_person_3"
    Average:
      <<: *P232
      pref: "common_person_3"
>>>>>>> f4aa27cc
<|MERGE_RESOLUTION|>--- conflicted
+++ resolved
@@ -1064,35 +1064,17 @@
     Average:
       <<: *P222
       pref: "common_person_6"
-<<<<<<< HEAD
-######
-ral_23_level_0:
-  players:
-    Ambulance: &P323
-=======
 
 
 #######################################################
 ral_30_level_0:
   players:
     Ambulance: &P330
->>>>>>> f4aa27cc
       state: "state_1_peach"
       goals: [ [ -15.0,13.5 ], [ -15.0,17 ] ]
       traj: "traj_1_3"
       #pref: "citizen_1" 228
       #pref: "citizen_2" 121
-<<<<<<< HEAD
-      pref: "citizen_2_1"
-      vg: "red_car"
-    Granny: &P123
-      state: "state_2_peach"
-      goals: [ [ -3.5,-5.0 ], [ -7.0,-5.0 ] ]
-      traj: "traj_1_3"
-      pref: "pref_ambulance_level_2"
-      vg: "green_car"
-    Average: &P223
-=======
       pref: "pref_ambulance_az"
       vg: "red_car"
     Granny: &P130
@@ -1102,47 +1084,13 @@
       pref: "common_person"
       vg: "green_car"
     Average: &P230
->>>>>>> f4aa27cc
-      state: "state_3_peach"
-      goals: [ [ -15.0,13.5 ], [ -15.0,17 ] ]
-      traj: "traj_1_3"
-      pref: "common_person"
-      vg: "blue_car"
-
-# make sure the preferences here are a refinement of the ones above
-<<<<<<< HEAD
-ral_23_level_1:
-  players:
-    Ambulance:
-      <<: *P323
-      #pref: "citizen_4" 121
-      pref: "citizen_5"
-    Granny:
-      <<: *P123
-      pref: "pref_ambulance_level_2"
-    Average:
-      <<: *P223
-      pref: "common_person"
-
-
-# make sure the preferences here are a refinement of the ones above
-ral_23_level_2:
-  players:
-    Ambulance:
-      <<: *P323
-      pref: "citizen_11"
-    Granny:
-      <<: *P123
-      pref: "pref_ambulance_level_2" #was 5 to get 4 eqs
-    Average:
-      <<: *P223
-      pref: "common_person_6"
-
-######
-ral_25_level_0:
-  players:
-    Ambulance: &P325
-=======
+      state: "state_3_peach"
+      goals: [ [ -15.0,13.5 ], [ -15.0,17 ] ]
+      traj: "traj_1_3"
+      pref: "common_person"
+      vg: "blue_car"
+
+# make sure the preferences here are a refinement of the ones above
 ral_30_level_1:
   players:
     Ambulance:
@@ -1174,23 +1122,11 @@
 ral_31_level_0:
   players:
     Ambulance: &P331
->>>>>>> f4aa27cc
       state: "state_1_peach"
       goals: [ [ -15.0,13.5 ], [ -15.0,17 ] ]
       traj: "traj_1_3"
       #pref: "citizen_1" 228
       #pref: "citizen_2" 121
-<<<<<<< HEAD
-      pref: "citizen_2_1"
-      vg: "red_car"
-    Granny: &P125
-      state: "state_2_peach"
-      goals: [ [ -3.5,-5.0 ], [ -7.0,-5.0 ] ]
-      traj: "traj_1_3"
-      pref: "pref_ambulance"
-      vg: "green_car"
-    Average: &P225
-=======
       pref: "pref_ambulance_az"
       vg: "red_car"
     Granny: &P131
@@ -1252,27 +1188,13 @@
       pref: "common_person"
       vg: "green_car"
     Average: &P232
->>>>>>> f4aa27cc
-      state: "state_3_peach"
-      goals: [ [ -15.0,13.5 ], [ -15.0,17 ] ]
-      traj: "traj_1_3"
-      pref: "common_person"
-      vg: "blue_car"
-
-# make sure the preferences here are a refinement of the ones above
-<<<<<<< HEAD
-ral_25_level_1:
-  players:
-    Ambulance:
-      <<: *P325
-      #pref: "citizen_4" 121
-      pref: "citizen_5"
-    Granny:
-      <<: *P125
-      pref: "pref_ambulance_level_1"
-    Average:
-      <<: *P225
-=======
+      state: "state_3_peach"
+      goals: [ [ -15.0,13.5 ], [ -15.0,17 ] ]
+      traj: "traj_1_3"
+      pref: "common_person"
+      vg: "blue_car"
+
+# make sure the preferences here are a refinement of the ones above
 ral_32_level_1:
   players:
     Ambulance:
@@ -1284,24 +1206,10 @@
       pref: "common_person"
     Average:
       <<: *P232
->>>>>>> f4aa27cc
-      pref: "common_person"
-
-
-# make sure the preferences here are a refinement of the ones above
-<<<<<<< HEAD
-ral_25_level_2:
-  players:
-    Ambulance:
-      <<: *P325
-      pref: "citizen_11"
-    Granny:
-      <<: *P125
-      pref: "pref_ambulance_level_2" #was 5 to get 4 eqs
-    Average:
-      <<: *P225
-      pref: "common_person_6"
-=======
+      pref: "common_person"
+
+
+# make sure the preferences here are a refinement of the ones above
 ral_32_level_2:
   players:
     Ambulance:
@@ -1312,5 +1220,4 @@
       pref: "common_person_3"
     Average:
       <<: *P232
-      pref: "common_person_3"
->>>>>>> f4aa27cc
+      pref: "common_person_3"