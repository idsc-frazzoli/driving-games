--- conflicted
+++ resolved
@@ -43,11 +43,7 @@
                 expected_A = a * prob
             else:
                 expected_A += a * prob
-<<<<<<< HEAD
-        return expected_A
-=======
             return expected_A
->>>>>>> db15477f
 
 
 class ProbPrefXPercentile(ProbPreference):
