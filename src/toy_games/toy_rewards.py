from typing import Any, FrozenSet, Mapping, Sequence, Tuple, Type
import numpy as np
from frozendict import frozendict
from zuper_commons.types import check_isinstance
from decimal import Decimal as D

from zuper_typing import debug_print

from games import JointRewardStructure, PlayerName, PersonalRewardStructure, Combined
from nash import BiMatGame
from toy_games.toy_structures import BirdState, BirdCosts, BirdActions
from preferences import SmallerPreferred, ComparisonOutcome


class BirdPersonalRewardStructureCustom(PersonalRewardStructure[BirdState, BirdActions, BirdCosts]):
    max_stages: int

    def __init__(self, max_stages: int):
        self.max_stages = max_stages

    def personal_reward_identity(self) -> BirdCosts:
        return BirdCosts(D(0))

    def personal_reward_incremental(self, x: BirdState, u: BirdActions, dt: D) -> BirdCosts:
        check_isinstance(x, BirdState)
        check_isinstance(u, BirdActions)
        return BirdCosts(D(0))

    def personal_reward_reduce(self, r1: BirdCosts, r2: BirdCosts) -> BirdCosts:
        return r1 + r2

    def personal_final_reward(self, x: BirdState) -> BirdCosts:
        check_isinstance(x, BirdState)
        return BirdCosts(D(0))

    def is_personal_final_state(self, x: BirdState) -> bool:
        check_isinstance(x, BirdState)
        return x.stage == self.max_stages


class BirdPreferences(SmallerPreferred):
    def get_type(self) -> Type[Combined[D, D]]:
        return Combined[BirdCosts, BirdCosts]

    def __repr__(self) -> str:
        d = {"P": self.get_type()}
        return "VehiclePreferencesCollTime: " + debug_print(d)

    def compare(
        self, a: Combined[BirdCosts, BirdCosts], b: Combined[BirdCosts, BirdCosts]
    ) -> ComparisonOutcome:
        a_ = a.personal + a.joint
        b_ = b.personal + b.joint
        return super().compare(D(a_.cost), D(b_.cost))


class BirdJointReward(JointRewardStructure[BirdState, BirdActions, Any]):
    max_stages: int
    leaves_payoffs: Mapping[BirdState, Mapping[PlayerName, BirdCosts]]
    row_player: PlayerName
    col_player: PlayerName
    mat_payoffs: Sequence[np.ndarray]

    def __init__(
        self,
        max_stages: int,
        subgames: Sequence[BiMatGame],
        row_player: PlayerName,
        col_player: PlayerName,
    ):
        self.row_player = row_player
        self.col_player = col_player
        self.max_stages = max_stages
<<<<<<< HEAD
        assert len(subgames) == 4 or 1, subgames
=======
>>>>>>> 0b431796
        self.mat_payoffs = [np.stack([g.A, g.B], axis=-1) for g in subgames]

    def is_joint_final_state(self, xs: Mapping[PlayerName, BirdState]) -> FrozenSet[PlayerName]:
        res = set()
        if len(xs.items()) > 1:
            for player, x in xs.items():
                if x.stage == self.max_stages:
                    res.add(player)
        return frozenset(res)

    def joint_reward(self, xs: Mapping[PlayerName, BirdState]) -> Mapping[PlayerName, BirdCosts]:
        """
        Each payoff matrix correspond to a specific game
        [-1,-1] -> leaves_payoffs[0]
        [-1,1] -> leaves_payoffs[1]
        [1,-1] -> leaves_payoffs[2]
        [1,1] -> leaves_payoffs[3]
        :param xs:
        :return:
        """
        res = {}
        x1, x2 = xs[self.row_player], xs[self.col_player]
        subgame, row, col = self.get_payoff_matrix_idx(self.max_stages, x1, x2)
        payoff1, payoff2 = self.mat_payoffs[subgame][row, col, :]
        res.update(
            {self.row_player: BirdCosts(D(payoff1.item())), self.col_player: BirdCosts(D(payoff2.item()))}
        )
        return frozendict(res)

    @staticmethod
    def get_payoff_matrix_idx(max_stages: int, x1: BirdState, x2: BirdState) -> Tuple[int, int, int]:
        """
        Trick to embed payoff bi-matrices into the dynamic game.
        Each unique terminal state gets 2 values assigned.
        E.g. For a two stage game, after 1 stage, given the joint state (x1,x2):
        (<0,<0) -> players end up in G1
        (<0,>0) -> players end up in G2
        (>0,<0) -> players end up in G3
        (>0,>0) -> players end up in G4
        To figure out the indices of G* we then look at the decimals figures of the state.

        :param max_stages:
        :param x1:
        :param x2:
        :return:
        """

        subgame: int
        row: int
        col: int
        thresh = 0

        # Uncomment/Comment the following lines to switch from 1 stage to 2 stages.

        if x1.z < thresh and x2.z < thresh:
            subgame = 0
        elif x1.z < thresh < x2.z:
            subgame = 1
        elif x1.z > thresh > x2.z:
            subgame = 2
        else:
            subgame = 3
        # subgame = 0

<<<<<<< HEAD
        z1_dec = x1.z - round(x1.z)
        z2_dec = x2.z - round(x2.z)
        # z1_dec = x1.z
        # z2_dec = x2.z

        row, col = map(lambda x: 0 if x < 0 else 1, [z1_dec, z2_dec])
=======
        if max_stages == 1:
            row = 0 if subgame in {0, 1} else 1
            col = 0 if subgame in {0, 2} else 1
            subgame = 0
        elif max_stages == 2:
            z1_dec = x1.z - round(x1.z)
            z2_dec = x2.z - round(x2.z)
            row, col = map(lambda x: 0 if x < 0 else 1, [z1_dec, z2_dec])
        else:
            raise ValueError(max_stages)
>>>>>>> 0b431796

        return subgame, row, col<|MERGE_RESOLUTION|>--- conflicted
+++ resolved
@@ -71,10 +71,6 @@
         self.row_player = row_player
         self.col_player = col_player
         self.max_stages = max_stages
-<<<<<<< HEAD
-        assert len(subgames) == 4 or 1, subgames
-=======
->>>>>>> 0b431796
         self.mat_payoffs = [np.stack([g.A, g.B], axis=-1) for g in subgames]
 
     def is_joint_final_state(self, xs: Mapping[PlayerName, BirdState]) -> FrozenSet[PlayerName]:
@@ -137,16 +133,7 @@
             subgame = 2
         else:
             subgame = 3
-        # subgame = 0
 
-<<<<<<< HEAD
-        z1_dec = x1.z - round(x1.z)
-        z2_dec = x2.z - round(x2.z)
-        # z1_dec = x1.z
-        # z2_dec = x2.z
-
-        row, col = map(lambda x: 0 if x < 0 else 1, [z1_dec, z2_dec])
-=======
         if max_stages == 1:
             row = 0 if subgame in {0, 1} else 1
             col = 0 if subgame in {0, 2} else 1
@@ -157,6 +144,5 @@
             row, col = map(lambda x: 0 if x < 0 else 1, [z1_dec, z2_dec])
         else:
             raise ValueError(max_stages)
->>>>>>> 0b431796
 
         return subgame, row, col