--- conflicted
+++ resolved
@@ -1,13 +1,10 @@
 import matplotlib.pyplot as plt
 from reprep import Report, MIME_PNG, MIME_GIF
 
-<<<<<<< HEAD
 from crash.metrics import malliaris_one
 from crash.metrics_structures import MetricsReport
 from sim import SimulationLog, CollisionReport
-=======
 from crash import logger
->>>>>>> 6f0931ea
 from sim.collision_visualisation import plot_collision
 from sim.simulator import SimContext
 from sim.simulator_animation import create_animation
@@ -53,11 +50,8 @@
         with r.data_file(f"Collision-{i}-viz", MIME_PNG) as f:
             plot_collision(report)
             plt.savefig(f)
-<<<<<<< HEAD
+        plt.close()
         damage_metrics = compute_damage_metrics(coll_report=report, sim_log=sim_context.log)
         r.text(f"Collision-{i}-damages", text=damage_metrics.__str__())
-=======
-        plt.close()
->>>>>>> 6f0931ea
 
     return r