--- conflicted
+++ resolved
@@ -137,8 +137,8 @@
                       models=models,
                       players=players,
                       log=SimulationLog(),
-<<<<<<< HEAD
-                      param=SimParameters(dt=D(0.05), sim_time_after_collision=D(2)),
+                      param=SimParameters(
+                          dt=D(0.01), dt_commands=D(0.1), sim_time_after_collision=D(6), max_sim_time=D(7)),
                       )
 
 
@@ -169,8 +169,4 @@
                       players=players,
                       log=SimulationLog(),
                       param=SimParameters(dt=D(0.05), sim_time_after_collision=D(2)),
-=======
-                      param=SimParameters(
-                          dt=D(0.01), dt_commands=D(0.1), sim_time_after_collision=D(6), max_sim_time=D(7)),
->>>>>>> 6f0931ea
                       )