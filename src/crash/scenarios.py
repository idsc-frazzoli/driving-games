--- conflicted
+++ resolved
@@ -8,14 +8,12 @@
 from numpy import deg2rad, linspace
 
 from dg_commons import DgSampledSequence
-from dg_commons.controllers.speed import SpeedController, SpeedControllerParam
-from dg_commons.controllers.steer import SteerControllerParam, SteerController
 from dg_commons.planning.lanes import DgLanelet
 from games import PlayerName
 from sim import SimTime
 from sim.agents.agent import NPAgent
 from sim.agents.lane_follower import LFAgent
-from sim.models import kmh2ms, CAR, TRUCK
+from sim.models import kmh2ms
 from sim.models.pedestrian import PedestrianState, PedestrianModel, PedestrianCommands
 from sim.models.vehicle_dynamic import VehicleStateDyn, VehicleModelDyn
 from sim.models.vehicle_structures import VehicleGeometry
@@ -25,11 +23,7 @@
 from sim.simulator_structures import SimParameters
 
 __all__ = ["get_scenario_bicycle", "get_scenario_illegal_turn", "get_scenario_suicidal_pedestrian",
-<<<<<<< HEAD
-           "get_scenario_racetrack_test", "get_two_lanes_scenario"]
-=======
            "get_scenario_racetrack_test"]
->>>>>>> 29a93b64
 
 P1, P2, P3, P4, P5, P6, P7, EGO = PlayerName("P1"), PlayerName("P2"), PlayerName("P3"), PlayerName("P4"), PlayerName(
     "P5"), PlayerName("P6"), PlayerName("P7"), PlayerName("Ego")
@@ -39,19 +33,11 @@
     scenario_name = "USA_Lanker-1_1_T-1"
     scenario, planning_problem_set = load_commonroad_scenario(scenario_name)
 
-<<<<<<< HEAD
-    x0_p1 = VehicleStateDyn(x=0, y=0, theta=deg2rad(60), vx=kmh2ms(30), delta=0)
-    x0_p2 = VehicleStateDyn(x=24, y=6, theta=deg2rad(150), vx=kmh2ms(20), delta=0)
-    x0_p3 = VehicleStateDyn(x=30, y=10, theta=deg2rad(160), vx=kmh2ms(20), delta=0)
-    x0_p4 = VehicleStateDyn(x=-4, y=0, theta=deg2rad(60), vx=kmh2ms(30), delta=0)
-    x0_p5 = VehicleStateDyn(x=20, y=9, theta=deg2rad(150), vx=kmh2ms(25), delta=0)
-=======
     x0_p1 = VehicleStateDyn(x=0, y=0, theta=deg2rad(60), vx=5, delta=0)
     x0_p2 = VehicleStateDyn(x=24, y=6, theta=deg2rad(150), vx=6, delta=0)
     x0_p3 = VehicleStateDyn(x=30, y=10, theta=deg2rad(170), vx=7, delta=0)
     x0_p4 = VehicleStateDyn(x=-4, y=0, theta=deg2rad(60), vx=5, delta=0)
     x0_p5 = VehicleStateDyn(x=20, y=9, theta=deg2rad(150), vx=8, delta=0)
->>>>>>> 29a93b64
 
     x0_ego = VehicleStateDyn(x=3, y=0, theta=deg2rad(60), vx=kmh2ms(50), delta=0)
     vg_ego = VehicleGeometry.default_car(color="firebrick")
@@ -68,31 +54,6 @@
 
     net = scenario.lanelet_network
     agents: List[LFAgent] = []
-<<<<<<< HEAD
-    for agent in models:
-        if not models[agent].model_type == 'pedestrian':
-            x0 = models[agent].get_state()
-            p = np.array([x0.x, x0.y])
-            lane_id = net.find_lanelet_by_position([p, ])
-            assert len(lane_id[0]) > 0, p
-            lane = net.find_lanelet_by_id(lane_id[0][0])
-            merged_lane = Lanelet.all_lanelets_by_merging_successors_from_lanelet(
-                lanelet=lane, network=net)[0][0]
-            dglane = DgLanelet.from_commonroad_lanelet(merged_lane)
-            sp_controller_param: SpeedControllerParam = SpeedControllerParam(setpoint_minmax=models[agent].vp.vx_limits,
-                                                                             output_minmax=models[agent].vp.acc_limits,
-                                                                             )
-            st_controller_param: SteerControllerParam = SteerControllerParam(setpoint_minmax=(
-                                                                                -models[agent].vp.delta_max,
-                                                                                models[agent].vp.delta_max),
-                                                                             output_minmax=(
-                                                                                 -models[agent].vp.ddelta_max,
-                                                                                 models[agent].vp.ddelta_max),
-                                                                             )
-            sp_controller = SpeedController(sp_controller_param)
-            st_controller = SteerController(st_controller_param)
-            agents.append(LFAgent(dglane, speed_controller=sp_controller, steer_controller=st_controller))
-=======
     for x0 in [x0_p1, x0_p2, x0_p3, x0_p4, x0_p5, x0_ego]:
         p = np.array([x0.x, x0.y])
         lane_id = net.find_lanelet_by_position([p, ])
@@ -102,7 +63,6 @@
             lanelet=lane, network=net)[0][0]
         dglane = DgLanelet.from_commonroad_lanelet(merged_lane)
         agents.append(LFAgent(dglane))
->>>>>>> 29a93b64
     players = {P1: agents[0],
                P2: agents[1],
                P3: agents[2],
@@ -125,16 +85,6 @@
     # initialize all contexts/ agents and simulator
     return get_scenario_commonroad_replica(
         scenario_name="USA_Lanker-1_1_T-1.xml", sim_param=sim_param)
-
-
-def get_merging() -> SimContext:
-    sim_param = SimParameters(dt=SimTime("0.01"),
-                              dt_commands=SimTime("0.05"),
-                              max_sim_time=SimTime(6),
-                              sim_time_after_collision=SimTime(6))
-    # initialize all contexts/ agents and simulator
-    return get_scenario_commonroad_replica(
-        scenario_name="ZAM_Zip-1_66_T-1", sim_param=sim_param)
 
 
 def get_scenario_suicidal_pedestrian() -> SimContext:
@@ -167,29 +117,22 @@
 
     net = scenario.lanelet_network
     agents: List[LFAgent] = []
-    for agent in models:
-        if not models[agent].model_type == 'pedestrian':
-            x0 = models[agent].get_state()
-            p = np.array([x0.x, x0.y])
-            lane_id = net.find_lanelet_by_position([p, ])
-            assert len(lane_id[0]) > 0, p
-            lane = net.find_lanelet_by_id(lane_id[0][0])
-            merged_lane = Lanelet.all_lanelets_by_merging_successors_from_lanelet(
-                lanelet=lane, network=net)[0][0]
-            dglane = DgLanelet.from_commonroad_lanelet(merged_lane)
-            sp_controller_param: SpeedControllerParam = SpeedControllerParam(setpoint_minmax=models[agent].vp.vx_limits,
-                                                                             output_minmax=models[agent].vp.acc_limits,
-                                                                             )
-            st_controller_param: SteerControllerParam = SteerControllerParam(setpoint_minmax=(
-                                                                             -models[agent].vp.delta_max,
-                                                                             models[agent].vp.delta_max),
-                                                                             output_minmax=(
-                                                                             -models[agent].vp.ddelta_max,
-                                                                             models[agent].vp.ddelta_max),
-                                                                             )
-            sp_controller = SpeedController(sp_controller_param)
-            st_controller = SteerController(st_controller_param)
-            agents.append(LFAgent(dglane, speed_controller=sp_controller, steer_controller=st_controller))
+    for x0 in [x0_p1, x0_p2, x0_p4, x0_p5, x0_ego]:
+        p = np.array([x0.x, x0.y])
+        lane_id = net.find_lanelet_by_position([p, ])
+        assert len(lane_id[0]) > 0, p
+        lane = net.find_lanelet_by_id(lane_id[0][0])
+        merged_lane = Lanelet.all_lanelets_by_merging_successors_from_lanelet(
+            lanelet=lane, network=net)[0][0]
+        dglane = DgLanelet.from_commonroad_lanelet(merged_lane)
+        # ####### debug
+        # points = dglane.lane_profile()
+        # xp, yp = zip(*points)
+        # x = np.array(xp)
+        # y = np.array(yp)
+        # plt.fill(x, y, alpha=0.2, zorder=15)
+        # #######
+        agents.append(LFAgent(dglane))
     #
     # plt.savefig("lanes_debug.png", dpi=300)
     #
@@ -209,62 +152,6 @@
                       )
 
 
-def get_two_lanes_scenario() -> SimContext:
-    scenario_name = "ZAM_Zip-1_66_T-1"
-    scenario, planning_problem_set = load_commonroad_scenario(scenario_name)
-
-    x0_truck = VehicleStateDyn(x=-98, y=5.35, theta=0.00, vx=kmh2ms(30), delta=0)
-    x0_p2 = VehicleStateDyn(x=-105, y=9, theta=0.00, vx=kmh2ms(60), delta=0)
-    x0_ego = VehicleStateDyn(x=-115, y=5.3, theta=0.00, vx=kmh2ms(90), delta=0)
-
-    truck_model = VehicleModelDyn.default_truck(x0_truck)
-    vg_ego = VehicleGeometry.default_car(color="firebrick")
-    ego_model = VehicleModelDyn.default_car(x0_ego)
-    ego_model.vg = vg_ego
-
-    models = {P1: truck_model,
-              P2: VehicleModelDyn.default_car(x0_p2),
-              EGO: ego_model
-              }
-
-    net = scenario.lanelet_network
-    agents: List[LFAgent] = []
-    for agent in models:
-        if not models[agent].model_type == 'pedestrian':
-            x0 = models[agent].get_state()
-            p = np.array([x0.x, x0.y])
-            lane_id = net.find_lanelet_by_position([p, ])
-            assert len(lane_id[0]) > 0, p
-            lane = net.find_lanelet_by_id(lane_id[0][0])
-            merged_lane = Lanelet.all_lanelets_by_merging_successors_from_lanelet(
-                lanelet=lane, network=net)[0][0]
-            dglane = DgLanelet.from_commonroad_lanelet(merged_lane)
-            sp_controller_param: SpeedControllerParam = SpeedControllerParam(setpoint_minmax=models[agent].vp.vx_limits,
-                                                                             output_minmax=models[agent].vp.acc_limits,
-                                                                             )
-            st_controller_param: SteerControllerParam = SteerControllerParam(setpoint_minmax=(
-                                                                                 -models[agent].vp.delta_max,
-                                                                                 models[agent].vp.delta_max),
-                                                                             output_minmax=(
-                                                                                 -models[agent].vp.ddelta_max,
-                                                                                 models[agent].vp.ddelta_max),
-                                                                             )
-            sp_controller = SpeedController(sp_controller_param)
-            st_controller = SteerController(st_controller_param)
-            agents.append(LFAgent(dglane, speed_controller=sp_controller, steer_controller=st_controller))
-    players = {P1: agents[0],
-               P2: agents[1],
-               EGO: agents[2],
-               }
-
-    return SimContext(scenario=scenario,
-                      models=models,
-                      players=players,
-                      param=SimParameters(
-                          dt=D("0.01"), dt_commands=D("0.1"), sim_time_after_collision=D(6), max_sim_time=D(7)),
-                      )
-
-
 def get_scenario_racetrack_test() -> SimContext:
     scenario_name = "DEU_Hhr-1_1"
     scenario, planning_problem_set = load_commonroad_scenario(scenario_name)
@@ -272,6 +159,21 @@
     lane = Lanelet.all_lanelets_by_merging_successors_from_lanelet(lane, scenario.lanelet_network, max_length=1000)[0][
         0]
     dglane = DgLanelet.from_commonroad_lanelet(lane)
+
+    betas = linspace(-1, 5, 500).tolist()
+    # plt.figure()
+    # for beta in betas:
+    #     q = dglane.center_point(beta)
+    #     radius = dglane.radius(beta)
+    #     delta_left = np.array([0, radius])
+    #     delta_right = np.array([0, -radius])
+    #     left = SE2_apply_R2(q, delta_left)
+    #     right = SE2_apply_R2(q, delta_right)
+    #     plt.plot(*left, "o")
+    #     plt.plot(*right, "x")
+    #     plt.gca().set_aspect("equal")
+    # plt.savefig(f"out/debug{lane.lanelet_id}.png")
+    # plt.close()
 
     start = dglane.center_point(10)
     xytheta = xytheta_from_SE2(start)
