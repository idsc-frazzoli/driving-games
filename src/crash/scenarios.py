--- conflicted
+++ resolved
@@ -62,8 +62,8 @@
                       models=models,
                       players=players,
                       log=SimulationLog(),
-<<<<<<< HEAD
-                      param=SimParameters(dt=D(0.05), sim_time_after_collision=D(2)),
+                      param=SimParameters(
+                          dt=D(0.02), dt_commands=D(0.1), sim_time_after_collision=D(4), max_sim_time=D(5)),
                       )
 
 
@@ -86,8 +86,4 @@
                       players=players,
                       log=SimulationLog(),
                       param=SimParameters(dt=D(0.01), sim_time_after_collision=D(3), max_sim_time=D(3)),
-=======
-                      param=SimParameters(
-                          dt=D(0.02), dt_commands=D(0.1), sim_time_after_collision=D(4), max_sim_time=D(5)),
->>>>>>> b1482d34
                       )