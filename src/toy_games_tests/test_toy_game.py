from itertools import product
from typing import Sequence

import numpy as np
from parameterized import parameterized


from games import STRATEGY_MIX, STRATEGY_SECURITY, preprocess_game, solve1, PlayerName
from games_scripts import solvers_zoo
from games_scripts.solvers import SolverSpec
from nash.structures import print_bimatgame, BiMatGame
from toy_games.toy_rewards import BirdJointReward
from toy_games_tests import logger
from toy_games.toy_game import get_toy_game_spec
import nashpy as nash
from driving_games import uncertainty_prob, uncertainty_sets, TwoVehicleUncertaintyParams

from toy_games_tests.toy_games_tests_zoo import game1, game2, ToyGame

"""
Two stages game. After the first stage we could be in 4 possible stages. 
The second stage consists of 4 different games with possible  
with 4 arbitrary payoff matrices for the second stage:
"""


def _run_toy_game(
    subgames: Sequence[BiMatGame], solver_spec: SolverSpec, uncertainty_params: TwoVehicleUncertaintyParams,
):
    max_stages = 2
    p1_name, p2_name = PlayerName("1"), PlayerName("2")

    logger.info("Starting a 2 stage toy game with the following subgames:")
    for i, bimatgame in enumerate(subgames):
        logger.info("Subgame {}: {}".format(i, print_bimatgame(bimatgame)))

    solver_params = solver_spec.solver_params
    game_spec = get_toy_game_spec(max_stages, subgames, uncertainty_params)
    game = game_spec.game
    game_preprocessed = preprocess_game(game, solver_params)
    solutions = solve1(game_preprocessed)
    for state, solution in solutions.game_solution.states_to_solution.items():
        # filter out only the first level subgame
        if all([p.stage == 1 for p in state.values()]):
            game_idx, _, _ = BirdJointReward.get_payoff_matrix_idx(state[p1_name], state[p2_name])
            # print("Game solution of game:", gamemat2str(leaves_payoffs[game_idx]))
            logger.info("Joint state:\n", state)
            logger.info("Values and actions:\n", solution.solved)
            logger.info("Game values:\n", solution.va.game_value)

    # todo check solutions with what we expect
    # todo create report/visualisation
    logger.info(solutions)


games = (game1, game2)
strategies = [STRATEGY_MIX, STRATEGY_SECURITY]
solvers = (solvers_zoo["solver-1-" + strategy + "-naive"] for strategy in strategies)
uncertainties = [uncertainty_sets, uncertainty_prob]
toy_tests = list(product(games, solvers, uncertainties))


@parameterized(toy_tests)
def test_toy_games(
    toygame: ToyGame, solver_spec: SolverSpec, uncertainty_params: TwoVehicleUncertaintyParams
):
    for i, G in enumerate(toygame.subgames):
        logger.info(
            "Game G{} equilibria: ".format(i + 1), list(nash.Game(-G.A, -G.B).vertex_enumeration()),
        )
    _run_toy_game(toygame.subgames, solver_spec, uncertainty_params)
    logger.info("Completed toy game test")


<<<<<<< HEAD
def test_single_debug():
    game = game1
=======
def test_prob_debug():
    game = game2
>>>>>>> 14ada5f7
    solver_spec = solvers_zoo["solver-1-mix-naive"]
    uncertainty_params = uncertainty_sets
    _run_toy_game(game.subgames, solver_spec, uncertainty_params)<|MERGE_RESOLUTION|>--- conflicted
+++ resolved
@@ -4,7 +4,7 @@
 import numpy as np
 from parameterized import parameterized
 
-
+from driving_games import uncertainty_prob, uncertainty_sets, TwoVehicleUncertaintyParams
 from games import STRATEGY_MIX, STRATEGY_SECURITY, preprocess_game, solve1, PlayerName
 from games_scripts import solvers_zoo
 from games_scripts.solvers import SolverSpec
@@ -13,7 +13,6 @@
 from toy_games_tests import logger
 from toy_games.toy_game import get_toy_game_spec
 import nashpy as nash
-from driving_games import uncertainty_prob, uncertainty_sets, TwoVehicleUncertaintyParams
 
 from toy_games_tests.toy_games_tests_zoo import game1, game2, ToyGame
 
@@ -72,13 +71,8 @@
     logger.info("Completed toy game test")
 
 
-<<<<<<< HEAD
-def test_single_debug():
-    game = game1
-=======
 def test_prob_debug():
     game = game2
->>>>>>> 14ada5f7
     solver_spec = solvers_zoo["solver-1-mix-naive"]
-    uncertainty_params = uncertainty_sets
+    uncertainty_params = uncertainty_prob
     _run_toy_game(game.subgames, solver_spec, uncertainty_params)