--- conflicted
+++ resolved
@@ -23,7 +23,6 @@
 __all__ = []
 
 
-# fixme az this is not used anywhere
 @dataclass
 class SimulationStep(Generic[Pr, X, U, Y, RP, RJ]):
     states: JointState
@@ -47,22 +46,14 @@
 
 
 def simulate1(
-<<<<<<< HEAD
-        game: Game[Pr, X, U, Y, RP, RJ],
-        policies: Mapping[PlayerName, AgentBelief[Pr, X, U]],
-        initial_states: JointState,
-        dt: D,
-        seed: int,
-=======
     game: Game[Pr, X, U, Y, RP, RJ, SR],
     policies: Mapping[PlayerName, AgentBelief[Pr, X, U]],
     initial_states: JointState,
     dt: D,
     seed: int,
->>>>>>> 8e8dc752
 ) -> Simulation[Pr, X, U, Y, RP, RJ]:
     S_states: Dict[D, JointState] = {}
-    S_actions: Dict[D, JointState] = {}  # fixme az JointPureActions?
+    S_actions: Dict[D, JointState] = {}
     S_costs: Dict[D, Mapping[PlayerName, RP]] = {}
     S_joint_costs: Dict[D, Mapping[PlayerName, RJ]] = {}
 
@@ -119,7 +110,7 @@
 
         S_actions[t1] = frozendict(s1_actions)
         S_costs[t1] = frozendict(incremental_costs)
-        t2 = t1+dt
+        t2 = t1 + dt
         S_states[t2] = frozendict(next_states)
 
     return Simulation(
