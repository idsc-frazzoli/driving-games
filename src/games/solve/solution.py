from collections import defaultdict
from decimal import Decimal as D
from time import perf_counter
from typing import AbstractSet, Dict, FrozenSet as FSet, List, Mapping, Mapping as M

from cytoolz import valmap
from frozendict import frozendict
from networkx import simple_cycles

from dg_commons import fd, iterate_dict_combinations, PlayerName, RJ, RP, U, X, Y
from games import logger
from games.agent_from_policy import AgentFromPolicy
from games.checks import check_joint_state
from games.create_joint_game_tree_fact import create_game_graph_fact
from games.game_def import (
    Combined,
    Game,
    JointPureActions,
    JointState,
    SR,
    UncertainCombined,
)
from games.performance import PerformanceStatistics
from games.simulate import simulate1, Simulation
from possibilities import Poss
from zuper_commons.types import ZValueError
from .solution_ghost import get_ghost_tree
from .solution_structures import (
    GameGraph,
    GameNode,
    GamePreprocessed,
    GameSolution,
    Solutions,
    SolutionsPlayer,
    SolvedGameNode,
    SolverParams,
    SolvingContext,
    UsedResources,
    ValueAndActions,
)
from .solution_utils import add_incremental_cost_player, fd_r, get_outcome_preferences_for_players
from .solve_equilibria import solve_equilibria, solve_final_for_everyone

__all__ = ["solve_main"]

TOC = perf_counter()


def solve_main(
    gp: GamePreprocessed[X, U, Y, RP, RJ, SR],
    perf_stats: PerformanceStatistics,
) -> Solutions[X, U, Y, RP, RJ, SR]:
    """
    Documentation todo

    :param gp:
    :return:
    """
    G = gp.game_graph_nx
    # noinspection PyCallingNonCallable
    initials = list((node for node, degree in G.in_degree() if degree == 0))
    logger.info(initials=initials)
    assert len(initials) == 1
    initial = initials[0]

    # fixme this can substitute the networkx game graph
    init_states_players: Mapping[PlayerName, X] = valmap(lambda x: x.initial.support(), gp.game.players)
    init_states: List[JointState] = [js for js in iterate_dict_combinations(init_states_players)]
    assert init_states == initials

    # noinspection PyCallingNonCallable
    finals = list(node for node, degree in G.out_degree() if degree == 0)
    logger.info(finals=len(finals))

    cycles = list(simple_cycles(G))
    if cycles:
        msg = "Did not expect cycles in the graph"
        raise ZValueError(msg, cycles=cycles)

    # We will fill this with some simulations of different policies
    sims: Dict[str, Simulation] = {}

    # Use game factorization only if the option is set
    if gp.game_factorization and gp.solver_params.use_factorization:
        gf = gp.game_factorization
    else:
        gf = None

    tic = perf_counter()
    # gg = create_game_graph(gp.game, gp.solver_params.dt, {initial}, gf=gf)
    gg = create_game_graph_fact(
        gp.game,
        gp.solver_params.dt,
        {initial},
        players_pre=gp.players_pre,
        f_resource_intersection=gp.solver_params.f_resource_intersection,
    )
    toc = perf_counter()
    perf_stats.build_joint_game_tree = toc - tic

    game_tree = gg.state2node[initial]
    solutions_players: Dict[PlayerName, SolutionsPlayer[X, U, Y, RP, RJ, SR]] = {}
    initial_state = game_tree.states
    # solve sequential games equilibria #todo not defined for n>2
    # sims = solve_sequential_games(gp=gp, gg=gg, initial_state=initial_state, sims=sims)

    # solve simultaneous play (Nash equilibria)
    logger.info("solving game tree")
    game_solution = solve_game(game=gp.game, gg=gg, solver_params=gp.solver_params, jss=initials)
    controllers0 = {}
    for player_name, pp in gp.players_pre.items():
        policy = game_solution.policies[player_name]
        controllers0[player_name] = AgentFromPolicy(gp.game.ps, policy, player_name, gf=gf)

    logger.info(
        f"Value of joint solution",
        game_value=game_solution.states_to_solution[initial_state].va.game_value,
        # policy=solution_ghost.policies,
    )
    for seed in range(gp.solver_params.n_simulations):
        sim_joint = simulate1(
            gp.game,
            policies=controllers0,
            initial_states=game_tree.states,
            dt=gp.solver_params.dt,
            seed=seed,
        )
        sims[f"joint-{seed}"] = sim_joint

    return Solutions(
        game_solution=game_solution,
        game_tree=game_tree,
        solutions_players=solutions_players,
        sims=sims,
    )
    # logger.info(game_tree=game_tree)


def solve_sequential_games(
    gp: GamePreprocessed, gg: GameGraph, initial_state: JointState, sims: Dict[str, Simulation]
) -> Dict[str, Simulation]:
    """
    #todo these are currently not defined for n>2 players
    :param gp:
    :param gg:
    :param initial_state:
    :param sims:
    :return:
    """
    for player_name, pp in gp.players_pre.items():
        # use other solutions
        controllers_others = {}
        for p2 in gp.players_pre:
            if p2 == player_name:
                continue
            x_p2 = initial_state[p2]
            policy = gp.players_pre[p2].gs.policies[p2]
            controllers_others[p2] = AgentFromPolicy(gp.game.ps, policy)

        ghost_game_graph = get_ghost_tree(gp.game, player_name, gg, controllers_others)
        logger.info("The game graph has dimension", nnodes=len(ghost_game_graph.state2node))
        solution_ghost = solve_game(
            game=gp.game,
            gg=ghost_game_graph,
            solver_params=gp.solver_params,
            jss={initial_state},
        )
        msg = f"Sequential solution when {player_name} plays last"
        game_values = solution_ghost.states_to_solution[initial_state].va.game_value
        logger.info(msg, game_values=game_values)

        controllers = dict(controllers_others)
        controllers[player_name] = AgentFromPolicy(gp.game.ps, solution_ghost.policies[player_name])
        sim_ = simulate1(
            gp.game,
            policies=controllers,
            initial_states=initial_state,
            dt=gp.solver_params.dt,
            seed=0,
        )
        sims[f"{player_name}-follows"] = sim_
    return sims


def solve_game(
    *,
    game: Game[X, U, Y, RP, RJ, SR],
    solver_params: SolverParams,
    gg: GameGraph[X, U, Y, RP, RJ, SR],
    jss: AbstractSet[JointState],
) -> GameSolution[X, U, Y, RP, RJ, SR]:
    """
    Computes the solution of the game rooted in `jss` and extract the policy for each player, for each game
    node

    :param game:
    :param solver_params:
    :param gg:
    :param jss: all the initial states
    :return:
    """
    outcome_preferences = get_outcome_preferences_for_players(game)
    states_to_solution: Dict[JointState, SolvedGameNode] = {}
    sc = SolvingContext(
        game=game,
        outcome_preferences=outcome_preferences,
        gg=gg,
        cache=states_to_solution,
        processing=set(),
        solver_params=solver_params,
    )
    for js0 in jss:
        _solve_game(sc, js0)

    policies: Dict[PlayerName, Dict[X, Dict[Poss[JointState], Poss[U]]]]
    ps = game.ps
    policies = defaultdict(lambda: defaultdict(dict))
    for state, solved_gnode in states_to_solution.items():
        for player_name, player_state in state.items():
            if player_name in solved_gnode.va.mixed_actions:
                policy_for_this_state = policies[player_name][player_state]
                other_states = fd({k: v for k, v in state.items() if k != player_name})
                iset = ps.unit(other_states)
                policy_for_this_state[iset] = solved_gnode.va.mixed_actions[player_name]

    policies2 = fd({k: fd_r(v) for k, v in policies.items()})

    return GameSolution(
        initials=frozenset(jss),
        policies=policies2,
        states_to_solution=fd(states_to_solution),
    )


def _solve_game(
    sc: SolvingContext[X, U, Y, RP, RJ, SR],
    js: JointState,
) -> SolvedGameNode[X, U, Y, RP, RJ, SR]:
    """
    Actual recursive function that solves the game nodes via backward induction

    :param sc: the solving context that is modified in place
    :param js: the current joint state
    :return: a solved game node
    """
    check_joint_state(js)
    if not js:
        raise ZValueError(js=js)
    if js in sc.cache:
        return sc.cache[js]
    if js in sc.processing:
        msg = "Loop found"
        raise ZValueError(msg, states=js)
    gn: GameNode[X, U, Y, RP, RJ, SR] = sc.gg.state2node[js]
    sc.processing.add(js)

    ps = sc.game.ps
    # what happens for each pure action?
    pure_actions: JointPureActions
    solved: Dict[JointPureActions, M[PlayerName, UncertainCombined]] = {}
    solved_to_node: Dict[JointPureActions, Poss[M[PlayerName, JointState]]]
    solved_to_node = {}

    for pure_actions in gn.transitions:
        # These are the solved nodes; for each, we find the solutions (recursive step here)
        # def u(a: M[PlayerName, JointState]) -> M[PlayerName, SolvedGameNode[X, U, U, RP, RJ, SR]]:
        def u(a: M[PlayerName, JointState]) -> M[PlayerName, JointState]:
            return fd(valmap(lambda _: _solve_game(sc, _).states, a))

        # Note that each player can go in a different joint state.
        next_nodes: Poss[M[PlayerName, JointState]] = gn.transitions[pure_actions]
        # if len(next_nodes.support()) > 1:
        #     logger.info("Factorization happening", next_nodes=next_nodes)  # fixme temp
        solved_to_node[pure_actions] = ps.build(next_nodes, u)
        players_dist: Dict[PlayerName, UncertainCombined] = {}
        # Incremental costs incurred if choosing this action
        inc: Poss[M[PlayerName, Combined[RJ, RP]]]
        inc = gn.incremental[pure_actions]

        for player_name in pure_actions:

            def v(m: M[PlayerName, JointState]) -> UncertainCombined:
                gn2: SolvedGameNode[X, U, U, RP, RJ, SR] = sc.cache[m[player_name]]
                if player_name not in gn2.va.game_value:
                    raise ZValueError(player_name=player_name, gn2=gn2, stn=stn)
                return gn2.va.game_value[player_name]

            stn = solved_to_node[pure_actions]
            # logger.info(stn=stn)
            player_dist: UncertainCombined = ps.join(ps.build(stn, v))

            def f(_: Combined) -> UncertainCombined:
                return add_incremental_cost_player(
                    game=sc.game,
                    player_name=player_name,
                    incremental=inc,
                    cur=_,
                )

            # logger.info(player_dist=player_dist)
            players_dist[player_name] = ps.join(ps.build(player_dist, f))
        # logger.info(players_dist=players_dist)
        solved[pure_actions] = fd(players_dist)

    va: ValueAndActions[U, RP, RJ]
    if set(gn.states) == set(gn.personal_final_reward) | set(gn.joint_final_rewards):
        # All the actives finish
        va = solve_final_for_everyone(sc, gn)
    else:
        va = solve_equilibria(sc, gn, solved)

    ur = get_used_resources(sc, va=va, gn=gn, solved_to_node=solved_to_node)

    try:
        ret = SolvedGameNode(states=js, solved=fd(solved_to_node), va=va, ur=ur)
    except Exception as e:
        raise ZValueError(game_node=gn) from e
    sc.cache[js] = ret
    sc.processing.remove(js)

    n = len(sc.cache)
    if n % 1000 == 0:
        global TOC
        logger.info(
            js=js,
            states=gn.states,
            value=va.game_value,
            processing=len(sc.processing),
            solved=len(sc.cache),
            delta_time=perf_counter() - TOC,
        )
        TOC = perf_counter()
        # logger.info(f"nsolved: {n}")  # , game_value=va.game_value)
    return ret


def get_used_resources(
    sc: SolvingContext,
    va: ValueAndActions,
    gn: GameNode,
    solved_to_node: Dict[JointPureActions, Poss[M[PlayerName, JointState]]],
) -> UsedResources[X, U, Y, RP, RJ, SR]:
    """
    Computes the future resources of a solved sub game (game node 'gn')

    Assumes future nodes are already solved and in sc.cache
    """
    ps = sc.game.ps
    usage_current = ps.unit(gn.resources)
    # logger.info(va=va)
    if va.mixed_actions:  # i.e. it's not a terminal node
        next_states: Poss[M[PlayerName, JointState]]
        next_states = ps.join(ps.build_multiple(va.mixed_actions, solved_to_node.__getitem__))
        next_states = ps.join(ps.build_multiple(gn.transitions, solved_to_node.__getitem__))
        usages: Dict[D, Poss[M[PlayerName, FSet[SR]]]]
        usages = {D(0): usage_current}
        # Π = 1
        i = D(0)
        while True:
            default = ps.unit(frozendict())

            def get_data(x: M[PlayerName, JointState]) -> Poss[M[PlayerName, FSet[SR]]]:
                used_by_players: Dict[PlayerName, Poss[FSet[SR]]] = {}
                for pname in va.mixed_actions:

                    def get_its(y: M[PlayerName, FSet[SR]]) -> FSet[SR]:
                        return y.get(pname, frozenset())

                    st = x[pname]
<<<<<<< HEAD
                    gn_ = sc.cache[st]
                    ui = gn_.optimal_resources.used.get(i, default)
=======
                    gn_ = sc.cache[st]  # recursive part
                    ui = gn_.ur.used.get(i, default)
>>>>>>> a2aff1b7
                    used_at_i_by_player: Poss[FSet[SR]] = ps.build(ui, get_its)
                    used_by_players[pname] = used_at_i_by_player

                def remove_empty(_: M[PlayerName, FSet[SR]]) -> M[PlayerName, FSet[SR]]:
                    notempty = {}
                    for k, sr_used in _.items():
                        if sr_used:
                            notempty[k] = sr_used
                    return fd(notempty)

                res: Poss[M[PlayerName, FSet[SR]]]
                res = ps.build_multiple(used_by_players, remove_empty)
                return res

            at_d = ps.build(next_states, get_data)
            f = ps.join(at_d)
            if f.support() != {frozendict()}:
                usages[i + 1] = f
            else:
                break
            # The stage index
            i += 1

        # logger.info(usages=usages)  #
        ur = UsedResources(fd(usages))
    else:
        usages_ = fd({D(0): usage_current})
        ur = UsedResources(usages_)
    return ur<|MERGE_RESOLUTION|>--- conflicted
+++ resolved
@@ -1,11 +1,13 @@
 from collections import defaultdict
 from decimal import Decimal as D
+from functools import partial
 from time import perf_counter
-from typing import AbstractSet, Dict, FrozenSet as FSet, List, Mapping, Mapping as M
+from typing import AbstractSet, Dict, FrozenSet as FSet, List, Mapping, Mapping as M, Tuple
 
 from cytoolz import valmap
 from frozendict import frozendict
 from networkx import simple_cycles
+from zuper_commons.types import ZValueError
 
 from dg_commons import fd, iterate_dict_combinations, PlayerName, RJ, RP, U, X, Y
 from games import logger
@@ -23,7 +25,6 @@
 from games.performance import PerformanceStatistics
 from games.simulate import simulate1, Simulation
 from possibilities import Poss
-from zuper_commons.types import ZValueError
 from .solution_ghost import get_ghost_tree
 from .solution_structures import (
     GameGraph,
@@ -37,9 +38,11 @@
     SolvingContext,
     UsedResources,
     ValueAndActions,
+    ResourcesType,
 )
 from .solution_utils import add_incremental_cost_player, fd_r, get_outcome_preferences_for_players
 from .solve_equilibria import solve_equilibria, solve_final_for_everyone
+from ..create_joint_game_tree import create_game_graph
 
 __all__ = ["solve_main"]
 
@@ -52,65 +55,76 @@
 ) -> Solutions[X, U, Y, RP, RJ, SR]:
     """
     Documentation todo
-
     :param gp:
+    :param perf_stats: Object to collect performance insights
     :return:
     """
-    G = gp.game_graph_nx
-    # noinspection PyCallingNonCallable
-    initials = list((node for node, degree in G.in_degree() if degree == 0))
-    logger.info(initials=initials)
-    assert len(initials) == 1
-    initial = initials[0]
-
-    # fixme this can substitute the networkx game graph
+
     init_states_players: Mapping[PlayerName, X] = valmap(lambda x: x.initial.support(), gp.game.players)
     init_states: List[JointState] = [js for js in iterate_dict_combinations(init_states_players)]
-    assert init_states == initials
-
-    # noinspection PyCallingNonCallable
-    finals = list(node for node, degree in G.out_degree() if degree == 0)
-    logger.info(finals=len(finals))
-
-    cycles = list(simple_cycles(G))
-    if cycles:
-        msg = "Did not expect cycles in the graph"
-        raise ZValueError(msg, cycles=cycles)
+    assert len(init_states) == 1
+    initial = init_states[0]
+    logger.info(initials=initial)
+
+    if gp.solver_params.extra:
+        G = gp.game_graph_nx
+        # noinspection PyCallingNonCallable
+        initials = list((node for node, degree in G.in_degree() if degree == 0))
+        # noinspection PyCallingNonCallable
+        finals = list(node for node, degree in G.out_degree() if degree == 0)
+        logger.info(finals=len(finals))
+        assert init_states == initials
+        cycles = list(simple_cycles(G))
+        if cycles:
+            msg = "Did not expect cycles in the graph"
+            raise ZValueError(msg, cycles=cycles)
 
     # We will fill this with some simulations of different policies
     sims: Dict[str, Simulation] = {}
 
-    # Use game factorization only if the option is set
-    if gp.game_factorization and gp.solver_params.use_factorization:
-        gf = gp.game_factorization
-    else:
-        gf = None
-
     tic = perf_counter()
     # gg = create_game_graph(gp.game, gp.solver_params.dt, {initial}, gf=gf)
-    gg = create_game_graph_fact(
-        gp.game,
-        gp.solver_params.dt,
-        {initial},
-        players_pre=gp.players_pre,
-        f_resource_intersection=gp.solver_params.f_resource_intersection,
-    )
+    if gp.solver_params.use_factorization:
+        # Use game factorization only if the option is set (this ugly if-else will disappear)
+        gg = create_game_graph_fact(
+            gp.game,
+            gp.solver_params.dt,
+            {initial},
+            players_pre=gp.players_pre,
+            f_resource_intersection=gp.solver_params.f_resource_intersection,
+        )
+    else:
+        gg = create_game_graph(
+            gp.game,
+            gp.solver_params.dt,
+            {initial},
+            # players_pre=gp.players_pre,
+            # f_resource_intersection=gp.solver_params.f_resource_intersection,
+        )
+
     toc = perf_counter()
     perf_stats.build_joint_game_tree = toc - tic
 
     game_tree = gg.state2node[initial]
     solutions_players: Dict[PlayerName, SolutionsPlayer[X, U, Y, RP, RJ, SR]] = {}
     initial_state = game_tree.states
-    # solve sequential games equilibria #todo not defined for n>2
+    # todo check which one to use for solving game tree, if factorized initial_state is != initial
+    # solve sequential games equilibria # todo not defined for n>2
     # sims = solve_sequential_games(gp=gp, gg=gg, initial_state=initial_state, sims=sims)
 
     # solve simultaneous play (Nash equilibria)
-    logger.info("solving game tree")
-    game_solution = solve_game(game=gp.game, gg=gg, solver_params=gp.solver_params, jss=initials)
+    logger.info("Solving joint game tree")
+    global TOC
+    TOC = perf_counter()
+    tic = perf_counter()
+    game_solution = solve_game(game=gp.game, gg=gg, solver_params=gp.solver_params, jss=init_states, compute_res=False)
+    toc = perf_counter()
+    perf_stats.solve_joint_game_tree = toc - tic
+
     controllers0 = {}
     for player_name, pp in gp.players_pre.items():
         policy = game_solution.policies[player_name]
-        controllers0[player_name] = AgentFromPolicy(gp.game.ps, policy, player_name, gf=gf)
+        controllers0[player_name] = AgentFromPolicy(gp.game.ps, policy, player_name)
 
     logger.info(
         f"Value of joint solution",
@@ -136,58 +150,13 @@
     # logger.info(game_tree=game_tree)
 
 
-def solve_sequential_games(
-    gp: GamePreprocessed, gg: GameGraph, initial_state: JointState, sims: Dict[str, Simulation]
-) -> Dict[str, Simulation]:
-    """
-    #todo these are currently not defined for n>2 players
-    :param gp:
-    :param gg:
-    :param initial_state:
-    :param sims:
-    :return:
-    """
-    for player_name, pp in gp.players_pre.items():
-        # use other solutions
-        controllers_others = {}
-        for p2 in gp.players_pre:
-            if p2 == player_name:
-                continue
-            x_p2 = initial_state[p2]
-            policy = gp.players_pre[p2].gs.policies[p2]
-            controllers_others[p2] = AgentFromPolicy(gp.game.ps, policy)
-
-        ghost_game_graph = get_ghost_tree(gp.game, player_name, gg, controllers_others)
-        logger.info("The game graph has dimension", nnodes=len(ghost_game_graph.state2node))
-        solution_ghost = solve_game(
-            game=gp.game,
-            gg=ghost_game_graph,
-            solver_params=gp.solver_params,
-            jss={initial_state},
-        )
-        msg = f"Sequential solution when {player_name} plays last"
-        game_values = solution_ghost.states_to_solution[initial_state].va.game_value
-        logger.info(msg, game_values=game_values)
-
-        controllers = dict(controllers_others)
-        controllers[player_name] = AgentFromPolicy(gp.game.ps, solution_ghost.policies[player_name])
-        sim_ = simulate1(
-            gp.game,
-            policies=controllers,
-            initial_states=initial_state,
-            dt=gp.solver_params.dt,
-            seed=0,
-        )
-        sims[f"{player_name}-follows"] = sim_
-    return sims
-
-
 def solve_game(
     *,
     game: Game[X, U, Y, RP, RJ, SR],
     solver_params: SolverParams,
     gg: GameGraph[X, U, Y, RP, RJ, SR],
     jss: AbstractSet[JointState],
+    compute_res: bool = True,
 ) -> GameSolution[X, U, Y, RP, RJ, SR]:
     """
     Computes the solution of the game rooted in `jss` and extract the policy for each player, for each game
@@ -195,8 +164,9 @@
 
     :param game:
     :param solver_params:
-    :param gg:
+    :param gg: the game graph to solve
     :param jss: all the initial states
+    :param compute_res: weather or not to collect the used resources by the game nodes
     :return:
     """
     outcome_preferences = get_outcome_preferences_for_players(game)
@@ -208,6 +178,7 @@
         cache=states_to_solution,
         processing=set(),
         solver_params=solver_params,
+        compute_res=compute_res,
     )
     for js0 in jss:
         _solve_game(sc, js0)
@@ -309,10 +280,12 @@
     else:
         va = solve_equilibria(sc, gn, solved)
 
-    ur = get_used_resources(sc, va=va, gn=gn, solved_to_node=solved_to_node)
+    optr, reachr = (
+        get_used_resources(sc, va=va, gn=gn, solved_to_node=solved_to_node) if sc.compute_res else (None, None)
+    )
 
     try:
-        ret = SolvedGameNode(states=js, solved=fd(solved_to_node), va=va, ur=ur)
+        ret = SolvedGameNode(states=js, solved=fd(solved_to_node), va=va, optimal_res=optr, reachable_res=reachr)
     except Exception as e:
         raise ZValueError(game_node=gn) from e
     sc.cache[js] = ret
@@ -339,27 +312,35 @@
     va: ValueAndActions,
     gn: GameNode,
     solved_to_node: Dict[JointPureActions, Poss[M[PlayerName, JointState]]],
-) -> UsedResources[X, U, Y, RP, RJ, SR]:
+) -> Tuple[UsedResources, UsedResources]:
     """
     Computes the future resources of a solved sub game (game node 'gn')
-
     Assumes future nodes are already solved and in sc.cache
+    :returns: (optimal_res, reachable_res)
     """
     ps = sc.game.ps
     usage_current = ps.unit(gn.resources)
+    i = D(0)
+    opt_res: Dict[D, Poss[M[PlayerName, FSet[SR]]]]
+    opt_res = {i: usage_current}
+    reach_res = {i: usage_current}
+    # todo check that i is not passed by reference
+
     # logger.info(va=va)
     if va.mixed_actions:  # i.e. it's not a terminal node
-        next_states: Poss[M[PlayerName, JointState]]
-        next_states = ps.join(ps.build_multiple(va.mixed_actions, solved_to_node.__getitem__))
-        next_states = ps.join(ps.build_multiple(gn.transitions, solved_to_node.__getitem__))
-        usages: Dict[D, Poss[M[PlayerName, FSet[SR]]]]
-        usages = {D(0): usage_current}
-        # Π = 1
-        i = D(0)
+        opt_next_states: Poss[M[PlayerName, JointState]]
+        opt_next_states = ps.join(ps.build_multiple(va.mixed_actions, solved_to_node.__getitem__))
+        reach_next_states: Poss[M[PlayerName, JointState]]
+
+        def f(a: Mapping[JointPureActions, Mapping[PlayerName, JointState]]) -> Poss[Mapping[PlayerName, JointState]]:
+            return ps.lift_many(a.values())  # todo check  (plot resources)
+
+        reach_next_states = ps.join(ps.build_multiple(gn.transitions, f))
+
         while True:
             default = ps.unit(frozendict())
 
-            def get_data(x: M[PlayerName, JointState]) -> Poss[M[PlayerName, FSet[SR]]]:
+            def get_data(x: M[PlayerName, JointState], res_type: ResourcesType) -> Poss[M[PlayerName, FSet[SR]]]:
                 used_by_players: Dict[PlayerName, Poss[FSet[SR]]] = {}
                 for pname in va.mixed_actions:
 
@@ -367,13 +348,13 @@
                         return y.get(pname, frozenset())
 
                     st = x[pname]
-<<<<<<< HEAD
-                    gn_ = sc.cache[st]
-                    ui = gn_.optimal_resources.used.get(i, default)
-=======
                     gn_ = sc.cache[st]  # recursive part
-                    ui = gn_.ur.used.get(i, default)
->>>>>>> a2aff1b7
+                    if res_type == ResourcesType.OPTIMAL:
+                        ui = gn_.optimal_res.used.get(i, default)
+                    elif res_type == ResourcesType.REACHABLE:
+                        ui = gn_.reachable_res.used.get(i, default)
+                    else:
+                        raise ZValueError("Unknown resource type", res_type=res_type)
                     used_at_i_by_player: Poss[FSet[SR]] = ps.build(ui, get_its)
                     used_by_players[pname] = used_at_i_by_player
 
@@ -388,18 +369,75 @@
                 res = ps.build_multiple(used_by_players, remove_empty)
                 return res
 
-            at_d = ps.build(next_states, get_data)
-            f = ps.join(at_d)
-            if f.support() != {frozendict()}:
-                usages[i + 1] = f
+            get_data_optimal = partial(get_data, res_type=ResourcesType.OPTIMAL)
+            get_data_reach = partial(get_data, res_type=ResourcesType.REACHABLE)
+
+            opt_at_d = ps.join(ps.build(opt_next_states, get_data_optimal))
+            reac_at_d = ps.join(ps.build(reach_next_states, get_data_reach))
+
+            if opt_at_d.support() != {frozendict()}:
+                opt_res[i + 1] = opt_at_d
+            if reac_at_d.support() != {frozendict()}:
+                reach_res[i + 1] = reac_at_d
             else:
+                # opt resources can be done while reachable not. But not the converse...
+                if opt_at_d.support() != reac_at_d.support():
+                    raise ZValueError(
+                        "Optimal and reachable resources are not equal", opt_at_d=opt_at_d, reac_at_d=reac_at_d
+                    )
                 break
             # The stage index
             i += 1
-
-        # logger.info(usages=usages)  #
-        ur = UsedResources(fd(usages))
-    else:
-        usages_ = fd({D(0): usage_current})
-        ur = UsedResources(usages_)
-    return ur+        # logger.info(usages=usages)
+    opt_ur = UsedResources(fd(opt_res))
+    reach_ur = UsedResources(fd(reach_res))
+    return opt_ur, reach_ur
+
+
+# fixme XXXXX beyond here functions are deprecated
+
+
+def solve_sequential_games(
+    gp: GamePreprocessed, gg: GameGraph, initial_state: JointState, sims: Dict[str, Simulation]
+) -> Dict[str, Simulation]:
+    """
+    #todo these are currently not defined for n>2 players
+    :param gp:
+    :param gg:
+    :param initial_state:
+    :param sims:
+    :return:
+    """
+    for player_name, pp in gp.players_pre.items():
+        # use other solutions
+        controllers_others = {}
+        for p2 in gp.players_pre:
+            if p2 == player_name:
+                continue
+            x_p2 = initial_state[p2]
+            policy = gp.players_pre[p2].gs.policies[p2]
+            controllers_others[p2] = AgentFromPolicy(gp.game.ps, policy)
+
+        ghost_game_graph = get_ghost_tree(gp.game, player_name, gg, controllers_others)
+        logger.info("The game graph has dimension", nnodes=len(ghost_game_graph.state2node))
+        solution_ghost = solve_game(
+            game=gp.game,
+            gg=ghost_game_graph,
+            solver_params=gp.solver_params,
+            jss={initial_state},
+        )
+        msg = f"Sequential solution when {player_name} plays last"
+        game_values = solution_ghost.states_to_solution[initial_state].va.game_value
+        logger.info(msg, game_values=game_values)
+
+        controllers = dict(controllers_others)
+        controllers[player_name] = AgentFromPolicy(gp.game.ps, solution_ghost.policies[player_name])
+        sim_ = simulate1(
+            gp.game,
+            policies=controllers,
+            initial_states=initial_state,
+            dt=gp.solver_params.dt,
+            seed=0,
+        )
+        sims[f"{player_name}-follows"] = sim_
+    return sims