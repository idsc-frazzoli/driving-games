--- conflicted
+++ resolved
@@ -21,10 +21,7 @@
     SolvedGameNode,
     UsedResources,
 )
-<<<<<<< HEAD
-=======
 from possibilities import Poss, PossibilityMonad
->>>>>>> 308a635d
 
 
 @dataclass
