--- conflicted
+++ resolved
@@ -33,11 +33,7 @@
         pass
 
     def define_jobs_context(self, context: QuickAppContext):
-<<<<<<< HEAD
-        bruteforce: List[str] = ["ral_01",]# "ral_02", "ral_03", "ral_04", ]
-=======
         bruteforce: List[str] = ["ral_05", "ral_06", "ral_07", "ral_08", ]
->>>>>>> 32d26097
 
         for exp in bruteforce:
             cexp = context.child(exp, extra_report_keys=dict(experiment=exp))
