--- conflicted
+++ resolved
@@ -33,11 +33,7 @@
         pass
 
     def define_jobs_context(self, context: QuickAppContext):
-<<<<<<< HEAD
         bruteforce: List[str] = ["ral_22", "ral_23", "ral_25"]  # "ral_06",
-=======
-        bruteforce: List[str] = ["ral_30", "ral_31", "ral_32"]  # "ral_06",
->>>>>>> f4aa27cc
 
         for exp in bruteforce:
             cexp = context.child(exp, extra_report_keys=dict(experiment=exp))
