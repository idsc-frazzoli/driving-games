from decimal import Decimal as D
from dataclasses import replace

from games import PlayerName, UncertaintyParams
from possibilities import PossibilitySet, PossibilityDist
from preferences import SetPreference1
from preferences.preferences_probability import ProbPrefExpectedValue
from driving_games.structures import NO_LIGHTS

from duckie_games.game_generation import DuckieGameParams
from duckie_games.structures import DuckieGeometry

__all__ = [
    'two_player_4way',
    'two_player_4way_intersection_only',
    'two_player_roundabout_only',
    'three_player_4way',
    'three_player_4way_intersection_only',
    'three_player_4way_double',
    'three_player_4way_double_intersection_only',
    'three_player_roundabout_only',
    'four_player_4way_double_intersection_only',
    'four_player_roundabout_only',
    'uncertainty_sets',
    'uncertainty_prob'
]


uncertainty_sets = UncertaintyParams(poss_monad=PossibilitySet(), mpref_builder=SetPreference1)
uncertainty_prob = UncertaintyParams(poss_monad=PossibilityDist(), mpref_builder=ProbPrefExpectedValue)

#%%
"""
-----------------------------------------------------------------------
TWO PLAYER GAMES
-----------------------------------------------------------------------
"""
#%% Two player 4way

desc = (
    """
    Two player game on map 4way 
    """
)
map_name = '4way'
player_nb = 2
dt = D(1)
collision_threshold = 3

player_names = [PlayerName("Duckie_1"), PlayerName("Duckie_2")]

node_sequences = [
    ['P27', 'P4'],  # go straight
    ['P23', 'P26'],  # turn left
]

# node_sequences = [
#     ['P27', 'P4'],  # go straight
#     ['P23', 'P14']  # go straight
# ]

mass = D(1000)
length = D("4.5")
width = D("1.8")
height = D("1.8")
geometries = [
    DuckieGeometry(
        mass=mass,
        length=length,
        width=width,
        color=(1, 0, 0),
        height=height,
    ),
    DuckieGeometry(
            mass=mass,
            length=length,
            width=width,
            color=(0, 1, 0),
            height=height,
        )
]

shared_resources_ds = round(width / D(3), 2)

initial_progress = [D(1), D(1)]
max_paths = [D(20), D(20)]
max_speeds = [D(5), D(5)]
min_speeds = [D(1), D(1)]
max_waits = [D(1), D(1)]

# accel = [D(-1), D(0), D(+1)]
accel = [D(-2), D(-1), D(0), D(+1)]
# accel = [D(-2), D(-1), D(0), D(+0.5), D(+1)]
# accel = [D(-2), D(-1), D(-0.5), D(0), D(+0.5), D(+1)]
# accel = [D(-2), D(-1.5), D(-1), D(-0.5), D(0), D(+1.5), D(+1)]
# accel = [D(-2), D(-1.5), D(-1), D(-0.5), D(0), D(0.5), D(+1), D(+1.5)]
# accel = [D(-2), D(-1.5), D(-1), D(-0.5), D(-0.25), D(0), D(+0.5), D(1), D(+1.5)]
available_accels = [
    accel,
    accel
]
light_ac = [NO_LIGHTS]
light_actions = [
    light_ac,
    light_ac
]

player_geometries = {pn: _ for pn, _ in zip(player_names, geometries)}

player_max_paths = {pn: _ for pn, _ in zip(player_names, max_paths)}

player_max_speeds = {pn: _ for pn, _ in zip(player_names, max_speeds)}
player_min_speeds = {pn: _ for pn, _ in zip(player_names, min_speeds)}
player_max_waits = {pn: _ for pn, _ in zip(player_names, max_waits)}

player_node_sequence = {pn: _ for pn, _ in zip(player_names, node_sequences)}

# available_accels = {dn: frozenset([D(-2), D(-1), D(0), D(+1)]) for dn in player_names}
player_available_accels = {pn: frozenset(_) for pn, _ in zip(player_names, available_accels)}
player_light_actions = {pn: frozenset(_) for pn, _ in zip(player_names, light_actions)}

player_initial_progress = {pn: _ for pn, _ in zip(player_names, initial_progress)}

two_player_4way = DuckieGameParams(
    desc=desc,
    map_name=map_name,
    player_number=player_nb,
    player_names=player_names,
    player_geometries=player_geometries,
    max_speed=player_max_speeds,
    min_speed=player_min_speeds,
    max_wait=player_max_waits,
    max_path=player_max_paths,
    available_accels=player_available_accels,
    light_actions=player_light_actions,
    dt=dt,
    node_sequence=player_node_sequence,
    initial_progress=player_initial_progress,
    collision_threshold=collision_threshold,
    shared_resources_ds=shared_resources_ds
)

#%% 2 player 4 way intersection only
desc = (
    """
    Two player game on the map 4way intersection only
    """
)

node_sequences = [
    ['P15', 'P1'],  # go straight
    ['P13', 'P14'],  # turn left
]

# node_sequences = [
#     ['P15', 'P1'],  # go straight
#     ['P13', 'P5'],  # go straight
# ]

player_node_sequence = {pn: _ for pn, _ in zip(player_names, node_sequences)}
map_name = "4way-intersection-only"

two_player_4way_intersection_only = replace(
    obj=two_player_4way,
    desc=desc,
    map_name=map_name,
    node_sequence=player_node_sequence,
    lanes=None
)

#%% 2 player roundabout only
desc = (
    """
    Two player game on the map roundabout only
    """
)

node_sequences = [
    ['P18', 'P14', 'P10', 'P11'],
    ['P39', 'P33', 'P17', 'P14', 'P10'],
]

player_node_sequence = {pn: _ for pn, _ in zip(player_names, node_sequences)}

initial_progress = [D(0), D(0)]
max_paths = [D(20), D(20)]
<<<<<<< HEAD
max_speeds = [D(4), D(4)]
=======
max_speeds = [D(6), D(4)]
>>>>>>> 8e82ee34
min_speeds = [D(1), D(1)]
max_waits = [D(1), D(1)]


# accel = [D(-1), D(0), D(+1)]
accel = [D(-1), D(0), D(+1), D(+1.5)]
# accel = [D(-2), D(-1), D(0), D(+0.5), D(+1)]
# accel = [D(-2), D(-1), D(-0.5), D(0), D(+0.5), D(+1)]
# accel = [D(-2), D(-1.5), D(-1), D(-0.5), D(0), D(+1.5), D(+1)]
# accel = [D(-2), D(-1.5), D(-1), D(-0.5), D(0), D(0.5), D(+1), D(+1.5)]
# accel = [D(-2), D(-1.5), D(-1), D(-0.5), D(-0.25), D(0), D(+0.5), D(1), D(+1.5)]
available_accels = [
    accel,
    accel
]
player_available_accels = {pn: frozenset(_) for pn, _ in zip(player_names, available_accels)}
player_initial_progress = {pn: _ for pn, _ in zip(player_names, initial_progress)}
player_max_paths = {pn: _ for pn, _ in zip(player_names, max_paths)}
player_max_speeds = {pn: _ for pn, _ in zip(player_names, max_speeds)}
player_min_speeds = {pn: _ for pn, _ in zip(player_names, min_speeds)}
player_max_waits = {pn: _ for pn, _ in zip(player_names, max_waits)}

map_name = "roundabout-only"

two_player_roundabout_only = replace(
    obj=two_player_4way,
    desc=desc,
    map_name=map_name,
    node_sequence=player_node_sequence,
    lanes=None,
    available_accels=player_available_accels,
    initial_progress=player_initial_progress,
    max_path=player_max_paths,
    max_speed=player_max_speeds,
    min_speed=player_min_speeds,
    max_wait=player_max_waits
)

#%%
"""
-----------------------------------------------------------------------
THREE PLAYER GAMES
-----------------------------------------------------------------------
"""
#%% 3 player 4way

desc = (
    """
    Three player game on the map 4way
    """
)

map_name = "4way"

player_nb = 3
dt = D(1)
collision_threshold = 3

player_names = [PlayerName("Duckie_1"), PlayerName("Duckie_2"), PlayerName("Duckie_3")]

node_sequences = [
    ['P27', 'P4'],  # go straight
    ['P23', 'P26'],  # turn left
    ['P13', 'P22']  # go straight
]

mass = D(1000)
length = D("4.5")
width = D("1.8")
height = D("1.8")
geometries = [
    DuckieGeometry(
        mass=mass,
        length=length,
        width=width,
        color=(1, 0, 0),
        height=height,
    ),
    DuckieGeometry(
            mass=mass,
            length=length,
            width=width,
            color=(0, 1, 0),
            height=height,
        ),
    DuckieGeometry(
            mass=mass,
            length=length,
            width=width,
            color=(0, 0, 1),
            height=height,
        )
]

shared_resources_ds = round(width / D(3), 2)

initial_progress = [D(1), D(1), D(1)]
max_paths = [D(20), D(20), D(20)]
max_speeds = [D(5), D(5), D(5)]
min_speeds = [D(1), D(1), D(1)]
max_waits = [D(1), D(1), D(1)]

# accel = [D(-1), D(0), D(+1)]
accel = [D(-2), D(-1), D(0), D(+1)]
# accel = [D(-2), D(-1), D(0), D(+0.5), D(+1)]
# accel = [D(-2), D(-1), D(-0.5), D(0), D(+0.5), D(+1)]
# accel = [D(-2), D(-1.5), D(-1), D(-0.5), D(0), D(+1.5), D(+1)]
# accel = [D(-2), D(-1.5), D(-1), D(-0.5), D(0), D(0.5), D(+1), D(+1.5)]
# accel = [D(-2), D(-1.5), D(-1), D(-0.5), D(-0.25), D(0), D(+0.5), D(1), D(+1.5)]
available_accels = [
    accel,
    accel,
    accel
]
light_ac = [NO_LIGHTS]
light_actions = [
    light_ac,
    light_ac,
    light_ac
]

player_geometries = {pn: _ for pn, _ in zip(player_names, geometries)}

player_max_paths = {pn: _ for pn, _ in zip(player_names, max_paths)}

player_max_speeds = {pn: _ for pn, _ in zip(player_names, max_speeds)}
player_min_speeds = {pn: _ for pn, _ in zip(player_names, min_speeds)}
player_max_waits = {pn: _ for pn, _ in zip(player_names, max_waits)}

player_node_sequence = {pn: _ for pn, _ in zip(player_names, node_sequences)}

# available_accels = {dn: frozenset([D(-2), D(-1), D(0), D(+1)]) for dn in player_names}
player_available_accels = {pn: frozenset(_) for pn, _ in zip(player_names, available_accels)}
player_light_actions = {pn: frozenset(_) for pn, _ in zip(player_names, light_actions)}

player_initial_progress = {pn: _ for pn, _ in zip(player_names, initial_progress)}

three_player_4way = DuckieGameParams(
    desc=desc,
    map_name=map_name,
    player_number=player_nb,
    player_names=player_names,
    player_geometries=player_geometries,
    max_speed=player_max_speeds,
    min_speed=player_min_speeds,
    max_wait=player_max_waits,
    max_path=player_max_paths,
    available_accels=player_available_accels,
    light_actions=player_light_actions,
    dt=dt,
    node_sequence=player_node_sequence,
    initial_progress=player_initial_progress,
    collision_threshold=collision_threshold,
    shared_resources_ds=shared_resources_ds
)

#%% 3 player 4way intersection only

desc = (
    """
    Three player game on the map 4way intersection only
    """
)

node_sequences = [
    ['P15', 'P1'],  # go straight
    ['P13', 'P14'],  # turn left
    ['P6', 'P12'],  # go straight
]


player_node_sequence = {pn: _ for pn, _ in zip(player_names, node_sequences)}
map_name = "4way-intersection-only"

three_player_4way_intersection_only = replace(
    obj=three_player_4way,
    desc=desc,
    map_name=map_name,
    node_sequence=player_node_sequence,
    lanes=None
)

#%% 3 player 4 way double

desc = (
    """
    Three player game on the map 4way double
    """
)

map_name = "4way-double"

player_nb = 3
dt = D(1)
collision_threshold = 3

player_names = [PlayerName("Duckie_1"), PlayerName("Duckie_2"), PlayerName("Duckie_3")]

node_sequences = [
    ['P74', 'P56', 'P48', 'P44'],  # turn left
    ['P63', 'P58', 'P49', 'P45'],  # go straight
    ['P42', 'P50', 'P32', 'P16']  # turn left
]

mass = D(1000)
length = D("4.5")
width = D("1.8")
height = D("1.8")
geometries = [
    DuckieGeometry(
        mass=mass,
        length=length,
        width=width,
        color=(1, 0, 0),
        height=height,
    ),
    DuckieGeometry(
            mass=mass,
            length=length,
            width=width,
            color=(0, 1, 0),
            height=height,
        ),
    DuckieGeometry(
            mass=mass,
            length=length,
            width=width,
            color=(0, 0, 1),
            height=height,
        )
]

shared_resources_ds = round(width / D(3), 2)

initial_progress = [D(10), D(10), D(10)]
max_paths = [D(32), D(32), D(32)]
max_speeds = [D(5), D(5), D(5)]
min_speeds = [D(1), D(1), D(1)]
max_waits = [D(1), D(1), D(1)]

accel = [D(-2), D(-1), D(0), D(+1)]
# accel = [D(-1), D(0), D(+1)]
# accel = [D(0), D(+3)]
available_accels = [
    accel,
    accel,
    accel
]
light_ac = [NO_LIGHTS]
light_actions = [
    light_ac,
    light_ac,
    light_ac
]


player_geometries = {pn: _ for pn, _ in zip(player_names, geometries)}

player_max_paths = {pn: _ for pn, _ in zip(player_names, max_paths)}

player_max_speeds = {pn: _ for pn, _ in zip(player_names, max_speeds)}
player_min_speeds = {pn: _ for pn, _ in zip(player_names, min_speeds)}
player_max_waits = {pn: _ for pn, _ in zip(player_names, max_waits)}

player_node_sequence = {pn: _ for pn, _ in zip(player_names, node_sequences)}

# available_accels = {dn: frozenset([D(-2), D(-1), D(0), D(+1)]) for dn in player_names}
player_available_accels = {pn: frozenset(_) for pn, _ in zip(player_names, available_accels)}
player_light_actions = {pn: frozenset(_) for pn, _ in zip(player_names, light_actions)}

player_initial_progress = {pn: _ for pn, _ in zip(player_names, initial_progress)}

three_player_4way_double = DuckieGameParams(
    desc=desc,
    map_name=map_name,
    player_number=player_nb,
    player_names=player_names,
    player_geometries=player_geometries,
    max_speed=player_max_speeds,
    min_speed=player_min_speeds,
    max_wait=player_max_waits,
    max_path=player_max_paths,
    available_accels=player_available_accels,
    light_actions=player_light_actions,
    dt=dt,
    node_sequence=player_node_sequence,
    initial_progress=player_initial_progress,
    collision_threshold=collision_threshold,
    shared_resources_ds=shared_resources_ds
)

#%% 3 player roundabout only

desc = (
    """
    Three player game on the map roundabout only
    """
)

map_name = "roundabout-only"

player_nb = 3
dt = D(1)
collision_threshold = 3

player_names = [PlayerName("Duckie_1"), PlayerName("Duckie_2"), PlayerName("Duckie_3")]

node_sequences = [
    ['P20', 'P18', 'P14', 'P10', 'P11'],  # go straight
    ['P39', 'P33', 'P17', 'P14', 'P10'],  # turn left
    ['P0', 'P1', 'P13', 'P26', 'P30'],  # turn left
]

mass = D(1000)
length = D("4.5")
width = D("1.8")
height = D("1.8")
geometries = [
    DuckieGeometry(
        mass=mass,
        length=length,
        width=width,
        color=(1, 0, 0),
        height=height,
    ),
    DuckieGeometry(
            mass=mass,
            length=length,
            width=width,
            color=(0, 1, 0),
            height=height,
        ),
    DuckieGeometry(
            mass=mass,
            length=length,
            width=width,
            color=(0, 0, 1),
            height=height,
        ),
]

shared_resources_ds = round(width / D(3), 2)

initial_progress = [D(5), D(7), D(6)]
max_paths = [D(25), D(27), D(26)]
max_speeds = [D(5), D(5), D(5)]
min_speeds = [D(1), D(1), D(1)]
max_waits = [D(1), D(1), D(1)]

accel = [D(+1)]
# accel = [D(-2), D(-1), D(0), D(+1)]
# accel = [D(-1), D(0), D(+1)]
# accel = [D(0), D(+3)]
available_accels = [
    accel,
    accel,
    accel,
]
light_ac = [NO_LIGHTS]
light_actions = [
    light_ac,
    light_ac,
    light_ac,
]


player_geometries = {pn: _ for pn, _ in zip(player_names, geometries)}

player_max_paths = {pn: _ for pn, _ in zip(player_names, max_paths)}

player_max_speeds = {pn: _ for pn, _ in zip(player_names, max_speeds)}
player_min_speeds = {pn: _ for pn, _ in zip(player_names, min_speeds)}
player_max_waits = {pn: _ for pn, _ in zip(player_names, max_waits)}

player_node_sequence = {pn: _ for pn, _ in zip(player_names, node_sequences)}

# available_accels = {dn: frozenset([D(-2), D(-1), D(0), D(+1)]) for dn in player_names}
player_available_accels = {pn: frozenset(_) for pn, _ in zip(player_names, available_accels)}
player_light_actions = {pn: frozenset(_) for pn, _ in zip(player_names, light_actions)}

player_initial_progress = {pn: _ for pn, _ in zip(player_names, initial_progress)}

three_player_roundabout_only = DuckieGameParams(
    desc=desc,
    map_name=map_name,
    player_number=player_nb,
    player_names=player_names,
    player_geometries=player_geometries,
    max_speed=player_max_speeds,
    min_speed=player_min_speeds,
    max_wait=player_max_waits,
    max_path=player_max_paths,
    available_accels=player_available_accels,
    light_actions=player_light_actions,
    dt=dt,
    node_sequence=player_node_sequence,
    initial_progress=player_initial_progress,
    collision_threshold=collision_threshold,
    shared_resources_ds=shared_resources_ds
)

#%% 3 player 4way double intersection only

desc = (
    """
    Three player game on the map 4way double intersection only
    """
)

node_sequences = [
    ['P30', 'P21', 'P8', 'P9'],  # turn left
    ['P27', 'P22', 'P10', 'P11'],  # go straight
    ['P14', 'P15', 'P19', 'P25']  # go straight
]

initial_progress = [D(13), D(11), D(11)]
max_paths = [D(33), D(31), D(31)]

player_max_paths = {pn: _ for pn, _ in zip(player_names, max_paths)}
player_initial_progress = {pn: _ for pn, _ in zip(player_names, initial_progress)}

player_node_sequence = {pn: _ for pn, _ in zip(player_names, node_sequences)}
map_name = "4way-double-intersection-only"

three_player_4way_double_intersection_only = replace(
    obj=three_player_4way_double,
    desc=desc,
    map_name=map_name,
    node_sequence=player_node_sequence,
    lanes=None
)

#%%
"""
-----------------------------------------------------------------------
FOUR PLAYER GAMES
-----------------------------------------------------------------------
"""

#%% 4 player 4 way double intersection only

desc = (
    """
    Four player game on the map 4way double intersection only
    """
)

map_name = "4way-double-intersection-only"

player_nb = 4
dt = D(1)
collision_threshold = 3

player_names = [PlayerName("Duckie_1"), PlayerName("Duckie_2"), PlayerName("Duckie_3"), PlayerName("Duckie_4")]

node_sequences = [
    ['P30', 'P21', 'P8', 'P9'],  # turn left
    ['P27', 'P22', 'P10', 'P11'],  # go straight
    ['P12', 'P13', 'P0', 'P1'],  # turn left
    ['P14', 'P15', 'P19', 'P25'],  # go straight
]

mass = D(1000)
length = D("4.5")
width = D("1.8")
height = D("1.8")
geometries = [
    DuckieGeometry(
        mass=mass,
        length=length,
        width=width,
        color=(1, 0, 0),
        height=height,
    ),
    DuckieGeometry(
            mass=mass,
            length=length,
            width=width,
            color=(0, 1, 0),
            height=height,
        ),
    DuckieGeometry(
            mass=mass,
            length=length,
            width=width,
            color=(0, 0, 1),
            height=height,
        ),
    DuckieGeometry(
            mass=mass,
            length=length,
            width=width,
            color=(0, 1, 1),
            height=height,
        )
]

shared_resources_ds = round(width / D(3), 2)

initial_progress = [D(10), D(10), D(14), D(7)]
max_paths = [D(30), D(30), D(34), D(27)]
max_speeds = [D(5), D(5), D(5), D(5)]
min_speeds = [D(1), D(1), D(1), D(1)]
max_waits = [D(1), D(1), D(1), D(1)]

accel = [D(+1)]
# accel = [D(-2), D(-1), D(0), D(+1)]
# accel = [D(-1), D(0), D(+1)]
# accel = [D(0), D(+3)]
available_accels = [
    accel,
    accel,
    accel,
    accel

]
light_ac = [NO_LIGHTS]
light_actions = [
    light_ac,
    light_ac,
    light_ac,
    light_ac
]


player_geometries = {pn: _ for pn, _ in zip(player_names, geometries)}

player_max_paths = {pn: _ for pn, _ in zip(player_names, max_paths)}

player_max_speeds = {pn: _ for pn, _ in zip(player_names, max_speeds)}
player_min_speeds = {pn: _ for pn, _ in zip(player_names, min_speeds)}
player_max_waits = {pn: _ for pn, _ in zip(player_names, max_waits)}

player_node_sequence = {pn: _ for pn, _ in zip(player_names, node_sequences)}

# available_accels = {dn: frozenset([D(-2), D(-1), D(0), D(+1)]) for dn in player_names}
player_available_accels = {pn: frozenset(_) for pn, _ in zip(player_names, available_accels)}
player_light_actions = {pn: frozenset(_) for pn, _ in zip(player_names, light_actions)}

player_initial_progress = {pn: _ for pn, _ in zip(player_names, initial_progress)}

four_player_4way_double_intersection_only = DuckieGameParams(
    desc=desc,
    map_name=map_name,
    player_number=player_nb,
    player_names=player_names,
    player_geometries=player_geometries,
    max_speed=player_max_speeds,
    min_speed=player_min_speeds,
    max_wait=player_max_waits,
    max_path=player_max_paths,
    available_accels=player_available_accels,
    light_actions=player_light_actions,
    dt=dt,
    node_sequence=player_node_sequence,
    initial_progress=player_initial_progress,
    collision_threshold=collision_threshold,
    shared_resources_ds=shared_resources_ds
)

#%% 4 player roundabout only

desc = (
    """
    Four player game on the map roundabout only
    """
)

map_name = "roundabout-only"

player_nb = 4
dt = D(1)
collision_threshold = 3

player_names = [PlayerName("Duckie_1"), PlayerName("Duckie_2"), PlayerName("Duckie_3"), PlayerName("Duckie_4")]

node_sequences = [
    ['P20', 'P18', 'P14', 'P10', 'P11'],  # go straight
    ['P39', 'P33', 'P17', 'P14', 'P10'],  # turn left
    ['P0', 'P1', 'P13', 'P26', 'P30'], # turn left
    ['P24', 'P25', 'P29', 'P37']  # go right
]

mass = D(1000)
length = D("4.5")
width = D("1.8")
height = D("1.8")
geometries = [
    DuckieGeometry(
        mass=mass,
        length=length,
        width=width,
        color=(1, 0, 0),
        height=height,
    ),
    DuckieGeometry(
            mass=mass,
            length=length,
            width=width,
            color=(0, 1, 0),
            height=height,
        ),
    DuckieGeometry(
            mass=mass,
            length=length,
            width=width,
            color=(0, 0, 1),
            height=height,
        ),
    DuckieGeometry(
            mass=mass,
            length=length,
            width=width,
            color=(0, 1, 1),
            height=height,
        )
]

shared_resources_ds = round(width / D(3), 2)

initial_progress = [D(5), D(7), D(6), D(0)]
max_paths = [D(25), D(27), D(26), D(20)]
max_speeds = [D(5), D(5), D(5), D(5)]
min_speeds = [D(1), D(1), D(1), D(1)]
max_waits = [D(1), D(1), D(1), D(1)]

accel = [D(+1)]
# accel = [D(-2), D(-1), D(0), D(+1)]
# accel = [D(-1), D(0), D(+1)]
# accel = [D(0), D(+3)]
available_accels = [
    accel,
    accel,
    accel,
    accel

]
light_ac = [NO_LIGHTS]
light_actions = [
    light_ac,
    light_ac,
    light_ac,
    light_ac
]


player_geometries = {pn: _ for pn, _ in zip(player_names, geometries)}

player_max_paths = {pn: _ for pn, _ in zip(player_names, max_paths)}

player_max_speeds = {pn: _ for pn, _ in zip(player_names, max_speeds)}
player_min_speeds = {pn: _ for pn, _ in zip(player_names, min_speeds)}
player_max_waits = {pn: _ for pn, _ in zip(player_names, max_waits)}

player_node_sequence = {pn: _ for pn, _ in zip(player_names, node_sequences)}

# available_accels = {dn: frozenset([D(-2), D(-1), D(0), D(+1)]) for dn in player_names}
player_available_accels = {pn: frozenset(_) for pn, _ in zip(player_names, available_accels)}
player_light_actions = {pn: frozenset(_) for pn, _ in zip(player_names, light_actions)}

player_initial_progress = {pn: _ for pn, _ in zip(player_names, initial_progress)}

four_player_roundabout_only = DuckieGameParams(
    desc=desc,
    map_name=map_name,
    player_number=player_nb,
    player_names=player_names,
    player_geometries=player_geometries,
    max_speed=player_max_speeds,
    min_speed=player_min_speeds,
    max_wait=player_max_waits,
    max_path=player_max_paths,
    available_accels=player_available_accels,
    light_actions=player_light_actions,
    dt=dt,
    node_sequence=player_node_sequence,
    initial_progress=player_initial_progress,
    collision_threshold=collision_threshold,
    shared_resources_ds=shared_resources_ds
)<|MERGE_RESOLUTION|>--- conflicted
+++ resolved
@@ -184,11 +184,7 @@
 
 initial_progress = [D(0), D(0)]
 max_paths = [D(20), D(20)]
-<<<<<<< HEAD
-max_speeds = [D(4), D(4)]
-=======
 max_speeds = [D(6), D(4)]
->>>>>>> 8e82ee34
 min_speeds = [D(1), D(1)]
 max_waits = [D(1), D(1)]
 
@@ -382,7 +378,7 @@
 map_name = "4way-double"
 
 player_nb = 3
-dt = D(1)
+dt = D(2)
 collision_threshold = 3
 
 player_names = [PlayerName("Duckie_1"), PlayerName("Duckie_2"), PlayerName("Duckie_3")]
@@ -425,7 +421,7 @@
 
 initial_progress = [D(10), D(10), D(10)]
 max_paths = [D(32), D(32), D(32)]
-max_speeds = [D(5), D(5), D(5)]
+max_speeds = [D(4), D(4), D(4)]
 min_speeds = [D(1), D(1), D(1)]
 max_waits = [D(1), D(1), D(1)]
 
