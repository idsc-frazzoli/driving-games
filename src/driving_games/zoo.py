--- conflicted
+++ resolved
@@ -70,17 +70,6 @@
     return GameSpec(desc, get_two_vehicle_game(p_sym, uncertainty_prob))
 
 
-<<<<<<< HEAD
-
-driving_games_zoo: Dict[str, GameSpec] = {}
-
-driving_games_zoo["sym_v1"] = get_sym()
-driving_games_zoo["asym_v1"] = get_asym()
-driving_games_zoo["asym_v0"] = get_asym_minv0()
-
-# driving_games_zoo["lf_v0"] = get_asym_lf()
-# driving_games_zoo["alone"] = get_alone()
-=======
 def get_asym_prob() -> GameSpec:
     desc = """
     Slightly asymmetric case. West is advantaged.  
@@ -104,5 +93,4 @@
     "sym_v1_prob": get_sym_prob(),
     "asym_v1_prob": get_asym_prob(),
     "asym_v0_prob": get_asym_minv0_prob(),
-}
->>>>>>> 76351d40
+}